package jbok.evm

import jbok.core.config.Configs.HistoryConfig
import jbok.core.models.UInt256
import jbok.evm.PrecompiledContracts.PrecompiledContract
import scodec.bits.ByteVector
import jbok.core.models.Address

object EvmConfig {

  type EvmConfigBuilder = Option[BigInt] => EvmConfig

  val MaxCallDepth: Int = 1024

  /** used to artificially limit memory usage by incurring maximum gas cost */
  val MaxMemory: UInt256 = UInt256(Int.MaxValue)

  /**
    * returns the evm config that should be used for given block
    */
<<<<<<< HEAD
  def forBlock(blockNumber: BigInt, blockchainConfig: HistoryConfig): EvmConfig = {
    val transitionBlockToConfigMapping: Map[BigInt, EvmConfigBuilder] = Map(
      blockchainConfig.frontierBlockNumber         -> FrontierConfigBuilder,
      blockchainConfig.homesteadBlockNumber        -> HomesteadConfigBuilder,
      blockchainConfig.tangerineWhistleBlockNumber -> TangerineWhistleConfigBuilder,
      blockchainConfig.spuriousDragonBlockNumber   -> SpuriousDragonConfigBuilder,
      blockchainConfig.byzantiumBlockNumber        -> ByzantiumConfigBuilder,
      blockchainConfig.constantinopleBlockNumber   -> ConstantinopleConfigBuilder
=======
  def forBlock(blockNumber: BigInt, historyConfig: HistoryConfig): EvmConfig = {
    val transitionBlockToConfigMapping: List[(BigInt, EvmConfigBuilder)] = List(
      historyConfig.constantinopleBlockNumber   -> ConstantinopleConfigBuilder,
      historyConfig.byzantiumBlockNumber        -> ByzantiumConfigBuilder,
      historyConfig.spuriousDragonBlockNumber   -> SpuriousDragonConfigBuilder,
      historyConfig.tangerineWhistleBlockNumber -> TangerineWhistleConfigBuilder,
      historyConfig.homesteadBlockNumber        -> HomesteadConfigBuilder,
      historyConfig.frontierBlockNumber         -> FrontierConfigBuilder
>>>>>>> 631a242c
    )

    // highest transition block that is less/equal to `blockNumber`
    val evmConfigBuilder = transitionBlockToConfigMapping
      .find(_._1 <= blockNumber)
      .map(_._2)
      .getOrElse(FrontierConfigBuilder)
    evmConfigBuilder(historyConfig.maxCodeSize)
  }

  val FrontierConfigBuilder: EvmConfigBuilder = maxCodeSize =>
    EvmConfig(
      feeSchedule = FeeSchedule.Frontier,
      opCodes = OpCodes.FrontierOpCodes,
      preCompiledContracts = PrecompiledContracts.FrontierContracts,
      subGasCapDivisor = None,
      chargeSelfDestructForNewAccount = false,
      maxCodeSize = maxCodeSize,
      exceptionalFailedCodeDeposit = false,
      traceInternalTransactions = false
  )

  val HomesteadConfigBuilder: EvmConfigBuilder = maxCodeSize =>
    FrontierConfigBuilder(maxCodeSize).copy(feeSchedule = FeeSchedule.Homestead,
                                            opCodes = OpCodes.HomesteadOpCodes,
                                            exceptionalFailedCodeDeposit = true)

  val TangerineWhistleConfigBuilder: EvmConfigBuilder = maxCodeSize =>
    HomesteadConfigBuilder(maxCodeSize).copy(feeSchedule = FeeSchedule.TangerineWhistle,
                                             subGasCapDivisor = Some(64),
                                             chargeSelfDestructForNewAccount = true)

  val SpuriousDragonConfigBuilder: EvmConfigBuilder = maxCodeSize =>
    TangerineWhistleConfigBuilder(maxCodeSize).copy(feeSchedule = FeeSchedule.SpuriousDragon, noEmptyAccounts = true)

  val ByzantiumConfigBuilder: EvmConfigBuilder = maxCodeSize =>
    SpuriousDragonConfigBuilder(maxCodeSize)
      .copy(opCodes = OpCodes.ByzantiumOpCodes, preCompiledContracts = PrecompiledContracts.ByzantiumContracts)

  val ConstantinopleConfigBuilder: EvmConfigBuilder = maxCodeSize =>
    ByzantiumConfigBuilder(maxCodeSize).copy(opCodes = OpCodes.ConstantinopleOpCodes)

}

case class EvmConfig(
    feeSchedule: FeeSchedule,
    opCodes: List[OpCode],
    preCompiledContracts: Map[Address, PrecompiledContract],
    subGasCapDivisor: Option[Long],
    chargeSelfDestructForNewAccount: Boolean,
    maxCodeSize: Option[BigInt],
    traceInternalTransactions: Boolean,
    exceptionalFailedCodeDeposit: Boolean,
    noEmptyAccounts: Boolean = false
) {

  import feeSchedule._
  import EvmConfig._

  val byteToOpCode: Map[Byte, OpCode] =
    opCodes.map(op => op.code.toByte -> op).toMap

  /**
    * Calculate gas cost of memory usage. Incur a blocking gas cost if memory usage exceeds reasonable limits.
    *
    * @param memSize  current memory size in bytes
    * @param offset   memory offset to be written/read
    * @param dataSize size of data to be written/read in bytes
    * @return gas cost
    */
  def calcMemCost(memSize: BigInt, offset: BigInt, dataSize: BigInt): BigInt = {

    /** See YP H.1 (222) */
    def c(m: BigInt): BigInt = {
      val a = wordsForBytes(m)
      G_memory * a + a * a / 512
    }

    val memNeeded = if (dataSize == 0) BigInt(0) else offset + dataSize
    if (memNeeded > MaxMemory)
      UInt256.MaxValue / 2
    else if (memNeeded <= memSize)
      0
    else
      c(memNeeded) - c(memSize)
  }

  /**
    * Calculates transaction intrinsic gas. See YP section 6.2
    *
    */
  def calcTransactionIntrinsicGas(txData: ByteVector, isContractCreation: Boolean): BigInt = {
    val txDataZero    = txData.foldLeft(0)((c, d) => if (d == 0) c + 1 else c)
    val txDataNonZero = txData.length - txDataZero

    txDataZero * G_txdatazero +
      txDataNonZero * G_txdatanonzero +
      (if (isContractCreation) G_txcreate else 0) +
      G_transaction
  }

  /**
    * If the initialization code completes successfully, a final contract-creation cost is paid, the code-deposit cost,
    * proportional to the size of the created contract’s code. See YP equation (96)
    *
    * @param executionResultData Transaction code initialization result
    * @return Calculated gas cost
    */
  def calcCodeDepositCost(executionResultData: ByteVector): BigInt =
    G_codedeposit * executionResultData.size

  /**
    * a helper method used for gas adjustment in CALL and CREATE opcode, see YP eq. (224)
    */
  def gasCap(g: BigInt): BigInt =
    subGasCapDivisor.map(d => g - g / d).getOrElse(g)
}

object FeeSchedule {
  trait FrontierFeeSchedule extends FeeSchedule {
    override val G_zero: BigInt          = 0
    override val G_base: BigInt          = 2
    override val G_verylow: BigInt       = 3
    override val G_low: BigInt           = 5
    override val G_mid: BigInt           = 8
    override val G_high: BigInt          = 10
    override val G_balance: BigInt       = 20
    override val G_sload: BigInt         = 50
    override val G_jumpdest: BigInt      = 1
    override val G_sset: BigInt          = 20000
    override val G_sreset: BigInt        = 5000
    override val R_sclear: BigInt        = 15000
    override val R_selfdestruct: BigInt  = 24000
    override val G_selfdestruct: BigInt  = 0
    override val G_create: BigInt        = 32000
    override val G_codedeposit: BigInt   = 200
    override val G_call: BigInt          = 40
    override val G_callvalue: BigInt     = 9000
    override val G_callstipend: BigInt   = 2300
    override val G_newaccount: BigInt    = 25000
    override val G_exp: BigInt           = 10
    override val G_expbyte: BigInt       = 10
    override val G_memory: BigInt        = 3
    override val G_txcreate: BigInt      = 0
    override val G_txdatazero: BigInt    = 4
    override val G_txdatanonzero: BigInt = 68
    override val G_transaction: BigInt   = 21000
    override val G_log: BigInt           = 375
    override val G_logdata: BigInt       = 8
    override val G_logtopic: BigInt      = 375
    override val G_sha3: BigInt          = 30
    override val G_sha3word: BigInt      = 6
    override val G_copy: BigInt          = 3
    override val G_blockhash: BigInt     = 20
    override val G_extcode: BigInt       = 20
  }

  object Frontier extends FrontierFeeSchedule

  trait HomesteadFeeSchedule extends FrontierFeeSchedule {
    override val G_txcreate: BigInt = 32000
  }

  object Homestead extends HomesteadFeeSchedule

  trait TangerineWhistleFeeSchedule extends HomesteadFeeSchedule {
    override val G_sload: BigInt        = 200
    override val G_call: BigInt         = 700
    override val G_balance: BigInt      = 400
    override val G_selfdestruct: BigInt = 5000
    override val G_extcode: BigInt      = 700
  }

  object TangerineWhistle extends TangerineWhistleFeeSchedule

  trait SpuriousDragonFeeSchedule extends TangerineWhistleFeeSchedule {
    override val G_expbyte: BigInt = 50
  }

  object SpuriousDragon extends SpuriousDragonFeeSchedule
}

trait FeeSchedule {
  val G_zero: BigInt
  val G_base: BigInt
  val G_verylow: BigInt
  val G_low: BigInt
  val G_mid: BigInt
  val G_high: BigInt
  val G_balance: BigInt
  val G_sload: BigInt
  val G_jumpdest: BigInt
  val G_sset: BigInt
  val G_sreset: BigInt
  val R_sclear: BigInt
  val R_selfdestruct: BigInt
  val G_selfdestruct: BigInt
  val G_create: BigInt
  val G_codedeposit: BigInt
  val G_call: BigInt
  val G_callvalue: BigInt
  val G_callstipend: BigInt
  val G_newaccount: BigInt
  val G_exp: BigInt
  val G_expbyte: BigInt
  val G_memory: BigInt
  val G_txcreate: BigInt
  val G_txdatazero: BigInt
  val G_txdatanonzero: BigInt
  val G_transaction: BigInt
  val G_log: BigInt
  val G_logdata: BigInt
  val G_logtopic: BigInt
  val G_sha3: BigInt
  val G_sha3word: BigInt
  val G_copy: BigInt
  val G_blockhash: BigInt
  val G_extcode: BigInt
}<|MERGE_RESOLUTION|>--- conflicted
+++ resolved
@@ -18,16 +18,6 @@
   /**
     * returns the evm config that should be used for given block
     */
-<<<<<<< HEAD
-  def forBlock(blockNumber: BigInt, blockchainConfig: HistoryConfig): EvmConfig = {
-    val transitionBlockToConfigMapping: Map[BigInt, EvmConfigBuilder] = Map(
-      blockchainConfig.frontierBlockNumber         -> FrontierConfigBuilder,
-      blockchainConfig.homesteadBlockNumber        -> HomesteadConfigBuilder,
-      blockchainConfig.tangerineWhistleBlockNumber -> TangerineWhistleConfigBuilder,
-      blockchainConfig.spuriousDragonBlockNumber   -> SpuriousDragonConfigBuilder,
-      blockchainConfig.byzantiumBlockNumber        -> ByzantiumConfigBuilder,
-      blockchainConfig.constantinopleBlockNumber   -> ConstantinopleConfigBuilder
-=======
   def forBlock(blockNumber: BigInt, historyConfig: HistoryConfig): EvmConfig = {
     val transitionBlockToConfigMapping: List[(BigInt, EvmConfigBuilder)] = List(
       historyConfig.constantinopleBlockNumber   -> ConstantinopleConfigBuilder,
@@ -36,7 +26,6 @@
       historyConfig.tangerineWhistleBlockNumber -> TangerineWhistleConfigBuilder,
       historyConfig.homesteadBlockNumber        -> HomesteadConfigBuilder,
       historyConfig.frontierBlockNumber         -> FrontierConfigBuilder
->>>>>>> 631a242c
     )
 
     // highest transition block that is less/equal to `blockNumber`
