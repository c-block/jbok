package jbok.core.models

import cats.effect.Sync
import io.circe.{Decoder, Encoder}
import jbok.codec.rlp.RlpCodec
import jbok.codec.rlp.implicits._
import jbok.codec.json.implicits._
import jbok.crypto._
import jbok.crypto.signature._
import scodec.bits.ByteVector
import shapeless._
import cats.implicits._
import jbok.core.validators.TxInvalid.TxSignatureInvalid
<<<<<<< HEAD
=======
import scala.scalajs.js.annotation.{JSExportAll, JSExportTopLevel}
>>>>>>> 631a242c

@JSExportTopLevel("SignedTransaction")
@JSExportAll
case class SignedTransaction(
    nonce: BigInt,
    gasPrice: BigInt,
    gasLimit: BigInt,
    receivingAddress: Address,
    value: BigInt,
    payload: ByteVector,
    chainId: Byte,
    v: BigInt,
    r: BigInt,
    s: BigInt
) {
  lazy val hash: ByteVector =
    RlpCodec.encode(this).require.bytes.kec256

<<<<<<< HEAD
  lazy val senderAddress: Option[Address] =
    SignedTransaction.getSender(this, chainId)

=======
  lazy val chainIdOpt: Option[BigInt] = ECDSAChainIdConvert.getChainId(v)

  lazy val senderAddress: Option[Address] = chainIdOpt.flatMap(chainId => SignedTransaction.getSender(this, chainId))

>>>>>>> 631a242c
  def getSenderOrThrow[F[_]: Sync]: F[Address] =
    Sync[F].fromOption(senderAddress, TxSignatureInvalid)

  def isContractInit: Boolean =
    receivingAddress == Address.empty
}

object SignedTransaction {
  implicit val txJsonEncoder: Encoder[SignedTransaction] =
    deriveEncoder[SignedTransaction]

  implicit def txJsonDecoder: Decoder[SignedTransaction] =
    deriveDecoder[SignedTransaction]

  def apply(
      tx: Transaction,
<<<<<<< HEAD
      chainId: Byte,
=======
>>>>>>> 631a242c
      v: BigInt,
      r: BigInt,
      s: BigInt
  ): SignedTransaction = SignedTransaction(
    tx.nonce,
    tx.gasPrice,
    tx.gasLimit,
    tx.receivingAddress.getOrElse(Address.empty),
    tx.value,
    tx.payload,
<<<<<<< HEAD
    chainId,
=======
>>>>>>> 631a242c
    v,
    r,
    s
  )

  def apply(
      tx: Transaction,
<<<<<<< HEAD
      chainId: Byte,
      v: Byte,
      r: ByteVector,
      s: ByteVector
  ): SignedTransaction = apply(tx, chainId, BigInt(1, Array(v)), BigInt(1, r.toArray), BigInt(1, s.toArray))

  def sign(tx: Transaction, keyPair: KeyPair, chainId: Byte): SignedTransaction = {
    val stx = new SignedTransaction(
      tx.nonce,
      tx.gasPrice,
      tx.gasLimit,
      tx.receivingAddress.getOrElse(Address(ByteVector.empty)),
      tx.value,
      tx.payload,
      chainId,
      BigInt(0),
      BigInt(0),
      BigInt(0)
    )
    val bytes = bytesToSign(stx, chainId)
    val sig   = Signature[ECDSA].sign(bytes.toArray, keyPair, Some(chainId)).unsafeRunSync()
    stx.copy(v = BigInt(1, Array(sig.v)), r = sig.r, s = sig.s)
  }

  private def bytesToSign(stx: SignedTransaction, chainId: Byte): ByteVector =
      chainSpecificTransactionBytes(stx, chainId)

  private def recoverPublicKey(stx: SignedTransaction, chainId: Byte): Option[KeyPair.Public] = {
=======
      v: Byte,
      r: ByteVector,
      s: ByteVector
  ): SignedTransaction = apply(tx, BigInt(1, Array(v)), BigInt(1, r.toArray), BigInt(1, s.toArray))

  def sign[F[_]: Sync](tx: Transaction, keyPair: KeyPair)(implicit chainId: BigInt): F[SignedTransaction] = {
    val stx = new SignedTransaction(
      tx.nonce,
      tx.gasPrice,
      tx.gasLimit,
      tx.receivingAddress.getOrElse(Address(ByteVector.empty)),
      tx.value,
      tx.payload,
      BigInt(0),
      BigInt(0),
      BigInt(0)
    )
    val bytes = bytesToSign(stx, chainId)
    Signature[ECDSA].sign[F](bytes.toArray, keyPair, chainId).map(sig => stx.copy(v = sig.v, r = sig.r, s = sig.s))
  }

  private def bytesToSign(stx: SignedTransaction, chainId: BigInt): ByteVector = {
    val hlist = stx.nonce :: stx.gasPrice :: stx.gasLimit :: stx.receivingAddress :: stx.value :: stx.payload :: chainId :: BigInt(
      0) :: BigInt(0) :: HNil
    RlpCodec.encode(hlist).require.bytes.kec256
  }

  private def recoverPublicKey(stx: SignedTransaction, chainId: BigInt): Option[KeyPair.Public] = {
>>>>>>> 631a242c
    val bytesToSign = SignedTransaction.bytesToSign(stx, chainId)
    val txSig       = CryptoSignature(stx.r, stx.s, stx.v)

    Signature[ECDSA].recoverPublic(bytesToSign.toArray, txSig, Some(chainId))
  }

<<<<<<< HEAD
  private def getSender(stx: SignedTransaction, chainId: Byte): Option[Address] =
=======
  private def getSender(stx: SignedTransaction, chainId: BigInt): Option[Address] =
>>>>>>> 631a242c
    recoverPublicKey(stx, chainId).map(pk => Address(pk.bytes.kec256))

}<|MERGE_RESOLUTION|>--- conflicted
+++ resolved
@@ -11,10 +11,7 @@
 import shapeless._
 import cats.implicits._
 import jbok.core.validators.TxInvalid.TxSignatureInvalid
-<<<<<<< HEAD
-=======
 import scala.scalajs.js.annotation.{JSExportAll, JSExportTopLevel}
->>>>>>> 631a242c
 
 @JSExportTopLevel("SignedTransaction")
 @JSExportAll
@@ -25,7 +22,6 @@
     receivingAddress: Address,
     value: BigInt,
     payload: ByteVector,
-    chainId: Byte,
     v: BigInt,
     r: BigInt,
     s: BigInt
@@ -33,16 +29,10 @@
   lazy val hash: ByteVector =
     RlpCodec.encode(this).require.bytes.kec256
 
-<<<<<<< HEAD
-  lazy val senderAddress: Option[Address] =
-    SignedTransaction.getSender(this, chainId)
-
-=======
   lazy val chainIdOpt: Option[BigInt] = ECDSAChainIdConvert.getChainId(v)
 
   lazy val senderAddress: Option[Address] = chainIdOpt.flatMap(chainId => SignedTransaction.getSender(this, chainId))
 
->>>>>>> 631a242c
   def getSenderOrThrow[F[_]: Sync]: F[Address] =
     Sync[F].fromOption(senderAddress, TxSignatureInvalid)
 
@@ -59,10 +49,6 @@
 
   def apply(
       tx: Transaction,
-<<<<<<< HEAD
-      chainId: Byte,
-=======
->>>>>>> 631a242c
       v: BigInt,
       r: BigInt,
       s: BigInt
@@ -73,10 +59,6 @@
     tx.receivingAddress.getOrElse(Address.empty),
     tx.value,
     tx.payload,
-<<<<<<< HEAD
-    chainId,
-=======
->>>>>>> 631a242c
     v,
     r,
     s
@@ -84,36 +66,6 @@
 
   def apply(
       tx: Transaction,
-<<<<<<< HEAD
-      chainId: Byte,
-      v: Byte,
-      r: ByteVector,
-      s: ByteVector
-  ): SignedTransaction = apply(tx, chainId, BigInt(1, Array(v)), BigInt(1, r.toArray), BigInt(1, s.toArray))
-
-  def sign(tx: Transaction, keyPair: KeyPair, chainId: Byte): SignedTransaction = {
-    val stx = new SignedTransaction(
-      tx.nonce,
-      tx.gasPrice,
-      tx.gasLimit,
-      tx.receivingAddress.getOrElse(Address(ByteVector.empty)),
-      tx.value,
-      tx.payload,
-      chainId,
-      BigInt(0),
-      BigInt(0),
-      BigInt(0)
-    )
-    val bytes = bytesToSign(stx, chainId)
-    val sig   = Signature[ECDSA].sign(bytes.toArray, keyPair, Some(chainId)).unsafeRunSync()
-    stx.copy(v = BigInt(1, Array(sig.v)), r = sig.r, s = sig.s)
-  }
-
-  private def bytesToSign(stx: SignedTransaction, chainId: Byte): ByteVector =
-      chainSpecificTransactionBytes(stx, chainId)
-
-  private def recoverPublicKey(stx: SignedTransaction, chainId: Byte): Option[KeyPair.Public] = {
-=======
       v: Byte,
       r: ByteVector,
       s: ByteVector
@@ -142,18 +94,13 @@
   }
 
   private def recoverPublicKey(stx: SignedTransaction, chainId: BigInt): Option[KeyPair.Public] = {
->>>>>>> 631a242c
     val bytesToSign = SignedTransaction.bytesToSign(stx, chainId)
     val txSig       = CryptoSignature(stx.r, stx.s, stx.v)
 
-    Signature[ECDSA].recoverPublic(bytesToSign.toArray, txSig, Some(chainId))
+    Signature[ECDSA].recoverPublic(bytesToSign.toArray, txSig, chainId)
   }
 
-<<<<<<< HEAD
-  private def getSender(stx: SignedTransaction, chainId: Byte): Option[Address] =
-=======
   private def getSender(stx: SignedTransaction, chainId: BigInt): Option[Address] =
->>>>>>> 631a242c
     recoverPublicKey(stx, chainId).map(pk => Address(pk.bytes.kec256))
 
 }