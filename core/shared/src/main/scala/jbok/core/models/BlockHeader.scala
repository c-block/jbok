package jbok.core.models

import io.circe._
import jbok.codec.json.implicits._
import jbok.codec.rlp.RlpCodec
import jbok.codec.rlp.implicits._
import jbok.crypto._
import scodec.bits._
import shapeless._
<<<<<<< HEAD

case class BlockHeader(
=======
import scala.scalajs.js.annotation.{JSExportAll, JSExportTopLevel}

@JSExportTopLevel("BlockHeader")
@JSExportAll
final case class BlockHeader(
>>>>>>> 631a242c
    parentHash: ByteVector, // B32 pre
    ommersHash: ByteVector, // B32 body
    beneficiary: ByteVector, // B20 pre
    stateRoot: ByteVector, // B32 exec
    transactionsRoot: ByteVector, // B32 body
    receiptsRoot: ByteVector, // B32 exec
    logsBloom: ByteVector, // B256 post exec
    difficulty: BigInt, // consensus
    number: BigInt, // pre
    gasLimit: BigInt, // consensus field
    gasUsed: BigInt, // post
    unixTimestamp: Long, // pre
    extraData: ByteVector, // consensus field
    mixHash: ByteVector, // B32 consensus field
    nonce: ByteVector // B8 consensus field
) {
  lazy val hash: ByteVector = RlpCodec.encode(this).require.bytes.kec256

  lazy val hashWithoutNonce: ByteVector = BlockHeader.encodeWithoutNonce(this).kec256

  lazy val tag: String = s"BlockHeader(${number})#${hash.toHex.take(7)}"
}

object BlockHeader {
  implicit val headerJsonEncoder: Encoder[BlockHeader] = deriveEncoder[BlockHeader]

  implicit val headerJsonDecoder: Decoder[BlockHeader] = deriveDecoder[BlockHeader]

  def encodeWithoutNonce(header: BlockHeader): ByteVector = {
    val hlist = Generic[BlockHeader].to(header).take(13)
    RlpCodec.encode(hlist).require.bytes
  }
}<|MERGE_RESOLUTION|>--- conflicted
+++ resolved
@@ -7,16 +7,11 @@
 import jbok.crypto._
 import scodec.bits._
 import shapeless._
-<<<<<<< HEAD
-
-case class BlockHeader(
-=======
 import scala.scalajs.js.annotation.{JSExportAll, JSExportTopLevel}
 
 @JSExportTopLevel("BlockHeader")
 @JSExportAll
 final case class BlockHeader(
->>>>>>> 631a242c
     parentHash: ByteVector, // B32 pre
     ommersHash: ByteVector, // B32 body
     beneficiary: ByteVector, // B20 pre
