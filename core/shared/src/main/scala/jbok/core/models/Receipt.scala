--- conflicted
+++ resolved
@@ -4,11 +4,8 @@
 import scodec.bits._
 import scala.scalajs.js.annotation.{JSExportAll, JSExportTopLevel}
 
-<<<<<<< HEAD
-=======
 @JSExportTopLevel("Receipt")
 @JSExportAll
->>>>>>> 631a242c
 final case class Receipt(
     postTransactionStateHash: ByteVector,
     cumulativeGasUsed: BigInt,
