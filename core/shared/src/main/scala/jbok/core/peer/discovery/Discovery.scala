--- conflicted
+++ resolved
@@ -65,10 +65,7 @@
       current <- T.clock.realTime(MILLISECONDS)
       id      <- F.delay(UUID.randomUUID())
       ping = Ping(peerNode, current + ttl.toMillis, id)
-<<<<<<< HEAD
-=======
       _ = log.debug(s"ping ${remote.udpAddress}")
->>>>>>> 631a242c
       kad <- sendAndWaitPacket(remote.udpAddress, ping)
       pong = kad.asInstanceOf[Pong]
     } yield pong
