package jbok.core.pool

import cats.data.OptionT
import cats.effect.ConcurrentEffect
import cats.effect.concurrent.Ref
import cats.implicits._
import jbok.common._
import jbok.core.ledger.History
import jbok.core.models.Block
import jbok.core.pool.BlockPool._
import scodec.bits.ByteVector

case class BlockPoolConfig(
    maxBlockAhead: Int = 10,
    maxBlockBehind: Int = 10
)

/**
  * [[BlockPool]] is responsible for stashing blocks with unknown ancestors
  * or candidate branches of blocks in consensus protocols with some finality criteria
  */
final class BlockPool[F[_]](
    private[jbok] val history: History[F],
    private[jbok] val config: BlockPoolConfig,
    blocks: Ref[F, Map[ByteVector, PooledBlock]], // blockHash -> block
    parentToChildren: Ref[F, Map[ByteVector, Set[ByteVector]]] // blockHash -> childrenHashes
)(implicit F: ConcurrentEffect[F])  {
  private[this] val log = org.log4s.getLogger("BlockPool")

  def contains(blockHash: ByteVector): F[Boolean] =
    blocks.get.map(_.contains(blockHash))

  def getPooledBlockByHash(hash: ByteVector): F[Option[PooledBlock]] =
    blocks.get.map(_.get(hash))

  def getBlockFromPoolOrHistory(hash: ByteVector): F[Option[Block]] =
    OptionT(getPooledBlockByHash(hash).map(_.map(_.block)))
      .orElseF(history.getBlockByHash(hash))
      .value
<<<<<<< HEAD

  def raiseIfDuplicate(blockHash: ByteVector): F[Unit] =
    isDuplicate(blockHash).ifM(F.raiseError(new Exception("duplicate")), F.unit)

  def raiseIfDuplicate(blockHash: ByteVector): F[Unit] =
    isDuplicate(blockHash).ifM(F.raiseError(new Exception("duplicate")), F.unit)
=======
>>>>>>> 631a242c

  def addBlock(block: Block): F[Option[Leaf]] =
    for {
      bestBlockNumber <- history.getBestBlockNumber
      _               <- cleanStaleBlocks(bestBlockNumber)
      m               <- blocks.get
      leaf <- m.get(block.header.hash) match {
        case Some(_) =>
          log.debug(s"${block.tag} already pooled, ignore")
          F.pure(None)

        case None if isNumberOutOfRange(block.header.number, bestBlockNumber) =>
          log.debug(
            s"${block.tag} is outside accepted range [${bestBlockNumber} - ${config.maxBlockAhead}, ${bestBlockNumber} + ${config.maxBlockBehind}]")
          F.pure(None)

        case None =>
          for {
            parentTd <- history.getTotalDifficultyByHash(block.header.parentHash)
            l <- {
              parentTd match {
                case Some(_) =>
                  log.debug(s"${block.tag} will be on the main chain")
                  addBlock(block, parentTd) >> updateTotalDifficulties(block.header.hash)

                case None =>
                  val p: F[Option[Leaf]] = findClosestChainedAncestor(block).flatMap {
                    case Some(ancestor) =>
                      log.debug(s"${block.tag} will be on a rooted side chain")
                      updateTotalDifficulties(ancestor)

                    case None =>
                      log.debug(s"${block.tag} with unknown relation to the main chain")
                      none[Leaf].pure[F]
                  }

                  addBlock(block, parentTd) >> p
              }
            }
          } yield l
      }
    } yield leaf

  /**
    * get a branch from the newest descendant block upwards to its oldest ancestor
    * @param blockHash the newest block hash
    * @param delete should the branch be removed. shared block(with other children) won't be removed
    * @return the full branch from oldest ancestor to descendant, no matter `delete`
    */
  def getBranch(blockHash: ByteVector, delete: Boolean): F[List[Block]] = {
    def go(blockMap: Map[ByteVector, PooledBlock], hash: ByteVector, childShared: Boolean): F[List[Block]] =
      blockMap.get(hash) match {
        case Some(PooledBlock(block, _)) =>
          for {
            isShared <- childShared.pure[F] || parentToChildren.get.map(_.get(hash).exists(_.nonEmpty))
            _ <- if (!isShared && delete) {
              for {
                siblingsOpt <- parentToChildren.get.map(_.get(block.header.parentHash))
                _ <- siblingsOpt match {
                  case Some(siblings) => parentToChildren.update(_ + (block.header.parentHash -> (siblings - hash)))
                  case None           => F.unit
                }
                _ <- blocks.update(_ - hash)
              } yield ()
            } else {
              F.unit
            }
            blocks <- go(blockMap, block.header.parentHash, isShared)
          } yield block :: blocks

        case None =>
          F.pure(Nil)
      }

    blocks.get.flatMap(blockMap => go(blockMap, blockHash, childShared = false).map(_.reverse))
  }

  /** Removes a whole subtree starts with the ancestor. To be used when ancestor fails to execute */
  def removeSubtree(ancestor: ByteVector): F[Unit] =
    for {
      m <- blocks.get
      _ <- m.get(ancestor) match {
        case Some(PooledBlock(block, _)) =>
          for {
            children <- parentToChildren.get.map(_.getOrElse(ancestor, Set.empty))
            _        <- children.toList.traverse(x => removeSubtree(x))
            _        <- blocks.update(_ - block.header.hash)
            _        <- parentToChildren.update(_ - block.header.hash)
          } yield ()
        case _ => F.unit
      }
    } yield ()

  /** Removes stale blocks - too old or too young in relation the current best block number */
  private def cleanStaleBlocks(bestBlockNumber: BigInt): F[Unit] =
    for {
      m <- blocks.get
      staleHashes = m.values.toList.collect {
        case PooledBlock(b, _) if isNumberOutOfRange(b.header.number, bestBlockNumber) =>
          b.header.hash
      }
      _ <- if (staleHashes.nonEmpty) {
        log.debug(s"clean up ${staleHashes.length} pooled blocks")
        blocks.update(_ -- staleHashes) >> parentToChildren.update(_ -- staleHashes)
      } else {
        F.unit
      }
    } yield ()

  /** Recursively update total difficulties for the ancestor's descendants (iff ancestor's td is defined) */
  private def updateTotalDifficulties(ancestor: ByteVector): F[Option[Leaf]] = {
    val p = for {
      blockMap <- OptionT.liftF(blocks.get)
      pooled   <- OptionT.fromOption[F](blockMap.get(ancestor))
      td       <- OptionT.fromOption[F](pooled.totalDifficulty)
      children <- OptionT.liftF(parentToChildren.get.map(_.getOrElse(ancestor, Set.empty)))

      leaf <- if (children.nonEmpty) {
        val updatedChildren =
          children.flatMap(blockMap.get).map(pb => pb.copy(totalDifficulty = Some(td + pb.block.header.difficulty)))
        val l = for {
          _ <- blocks.update(_ ++ updatedChildren.map(x => x.block.header.hash -> x).toMap) // update children td
          l <- updatedChildren.toList
            .traverse(pb => updateTotalDifficulties(pb.block.header.hash)) // recursively update children's children
            .map(_.flatten.maxBy(_.totalDifficulty))
        } yield l
        OptionT.liftF(l)
      } else {
        OptionT.some[F](Leaf(ancestor, td)) // ancestor has no children, so it is a leaf
      }
    } yield leaf
    p.value
  }

  /**
    * Find a closest (youngest) chained ancestor.
    * Chained means being part of a known chain, thus having total difficulty defined
    *
    * @param block the block we start the search from
    * @return hash of the ancestor, if found
    */
  private def findClosestChainedAncestor(block: Block): F[Option[ByteVector]] = {
    def go(blockMap: Map[ByteVector, PooledBlock], block: Block): F[Option[ByteVector]] =
      blockMap.get(block.header.parentHash) match {
        case Some(PooledBlock(parentBlock, Some(_))) =>
          F.pure(Some(parentBlock.header.hash))

        case Some(PooledBlock(parentBlock, None)) =>
          go(blockMap, parentBlock)

        case None =>
          F.pure(None)
      }

    blocks.get.flatMap(blockMap => go(blockMap, block))
  }

  private def addBlock(block: Block, parentTd: Option[BigInt]): F[Unit] = {
    val td = parentTd.map(_ + block.header.difficulty)
    for {
      _        <- blocks.update(_ + (block.header.hash -> PooledBlock(block, td)))
      siblings <- parentToChildren.get.map(_.getOrElse(block.header.parentHash, Set.empty))
      _        <- parentToChildren.update(_ + (block.header.parentHash -> (siblings + block.header.hash)))
    } yield ()
  }

  private def isNumberOutOfRange(blockNumber: BigInt, bestBlockNumber: BigInt): Boolean =
    (blockNumber - bestBlockNumber > config.maxBlockAhead) ||
      (bestBlockNumber - blockNumber > config.maxBlockBehind)
}

object BlockPool {
  case class PooledBlock(block: Block, totalDifficulty: Option[BigInt])
  case class Leaf(hash: ByteVector, totalDifficulty: BigInt)

  def apply[F[_]: ConcurrentEffect](history: History[F],
                                    blockPoolConfig: BlockPoolConfig = BlockPoolConfig()): F[BlockPool[F]] =
    for {
      blocks           <- Ref.of[F, Map[ByteVector, PooledBlock]](Map.empty)
      parentToChildren <- Ref.of[F, Map[ByteVector, Set[ByteVector]]](Map.empty)
    } yield new BlockPool(history, blockPoolConfig, blocks, parentToChildren)
}<|MERGE_RESOLUTION|>--- conflicted
+++ resolved
@@ -37,15 +37,6 @@
     OptionT(getPooledBlockByHash(hash).map(_.map(_.block)))
       .orElseF(history.getBlockByHash(hash))
       .value
-<<<<<<< HEAD
-
-  def raiseIfDuplicate(blockHash: ByteVector): F[Unit] =
-    isDuplicate(blockHash).ifM(F.raiseError(new Exception("duplicate")), F.unit)
-
-  def raiseIfDuplicate(blockHash: ByteVector): F[Unit] =
-    isDuplicate(blockHash).ifM(F.raiseError(new Exception("duplicate")), F.unit)
-=======
->>>>>>> 631a242c
 
   def addBlock(block: Block): F[Option[Leaf]] =
     for {
