package jbok.core.ledger

import cats.data.OptionT
import cats.effect.Sync
import cats.implicits._
import jbok.codec.rlp.implicits._
import jbok.core.config.GenesisConfig
import jbok.core.models._
import jbok.core.store._
import jbok.crypto.authds.mpt.MerklePatriciaTrie
import jbok.evm.WorldState
import jbok.persistent.{KeyValueDB, StageKeyValueDB}
import scodec.bits._

abstract class History[F[_]](val db: KeyValueDB[F]) {
  // init
  def initGenesis(config: GenesisConfig): F[Unit]

  def dumpGenesis: F[GenesisConfig]

  // header
  def getBlockHeaderByHash(hash: ByteVector): F[Option[BlockHeader]]

  def getBlockHeaderByNumber(number: BigInt): F[Option[BlockHeader]]

  def putBlockHeader(blockHeader: BlockHeader, updateTD: Boolean = false): F[Unit]

  // body
  def getBlockBodyByHash(hash: ByteVector): F[Option[BlockBody]]

  def putBlockBody(blockHash: ByteVector, blockBody: BlockBody): F[Unit]

  // receipts
  def getReceiptsByHash(blockhash: ByteVector): F[Option[List[Receipt]]]

  def putReceipts(blockHash: ByteVector, receipts: List[Receipt]): F[Unit]

  // block
  def getBlockByHash(hash: ByteVector): F[Option[Block]]

  def getBlockByNumber(number: BigInt): F[Option[Block]]

  def putBlockAndReceipts(block: Block, receipts: List[Receipt], totalDifficulty: BigInt, asBestBlock: Boolean): F[Unit]

  def delBlock(hash: ByteVector, parentAsBestBlock: Boolean): F[Unit]

  // accounts, storage and codes
  def getMptNode(hash: ByteVector): F[Option[ByteVector]]

  def putMptNode(hash: ByteVector, bytes: ByteVector): F[Unit]

  def getAccount(address: Address, blockNumber: BigInt): F[Option[Account]]

  def getStorage(rootHash: ByteVector, position: BigInt): F[ByteVector]

  def getCode(codeHash: ByteVector): F[Option[ByteVector]]

  def putCode(hash: ByteVector, evmCode: ByteVector): F[Unit]

  def getWorldState(
      accountStartNonce: UInt256 = UInt256.Zero,
      stateRootHash: Option[ByteVector] = None,
      noEmptyAccounts: Boolean = true
  ): F[WorldState[F]]

  // helpers
  def getTotalDifficultyByHash(blockHash: ByteVector): F[Option[BigInt]]

  def getTotalDifficultyByNumber(blockNumber: BigInt): F[Option[BigInt]]

  def getTransactionLocation(txHash: ByteVector): F[Option[TransactionLocation]]

  def getBestBlockNumber: F[BigInt]

  def getBestHeader: F[BlockHeader]

  def getBestHeader: F[BlockHeader]

  def getBestBlock: F[Block]

  def putBestBlockNumber(number: BigInt): F[Unit]

  def getHashByBlockNumber(number: BigInt): F[Option[ByteVector]]

  def genesisHeader: F[BlockHeader]
}

object History {
  def forPath[F[_]: Sync](dbPath: String)(implicit chainId: BigInt): F[History[F]] =
    KeyValueDB.forPath[F](dbPath).map(db => new HistoryImpl[F](db))

  def apply[F[_]: Sync](db: KeyValueDB[F])(implicit chainId: BigInt): F[History[F]] =
    Sync[F].pure {
      new HistoryImpl[F](db)
    }
}

<<<<<<< HEAD
class HistoryImpl[F[_]](db: KeyValueDB[F], chainId: Int)(implicit F: Sync[F]) extends History[F](db, chainId) {

  private val appStateStore = new AppStateStore[F](db)
=======
class HistoryImpl[F[_]](db: KeyValueDB[F])(implicit F: Sync[F], chainId: BigInt) extends History[F](db) {
>>>>>>> 631a242c

  // init
  override def initGenesis(config: GenesisConfig): F[Unit] =
    for {
      _ <- getBlockHeaderByNumber(0)
        .map(_.isDefined)
        .ifM(F.raiseError(new Exception("genesis already defined")), F.unit)
      state <- getWorldState()
      world <- config.alloc.toList
        .foldLeft(state) {
          case (acc, (addr, balance)) =>
            acc.putAccount(Address(ByteVector.fromValidHex(addr)), Account(0, UInt256(BigInt(balance))))
        }
        .persisted
      block = Block(config.header.copy(stateRoot = world.stateRootHash), config.body)
      _ <- putBlockAndReceipts(block, Nil, block.header.difficulty, asBestBlock = true)
    } yield ()

  override def dumpGenesis: F[GenesisConfig] =
    for {
      header   <- genesisHeader
      world    <- getWorldState(stateRootHash = Some(header.stateRoot))
      accounts <- world.accountProxy.toMap
      alloc = accounts.map {
        case (addr, value) =>
          addr.toString -> value.balance.toDecString
      }
    } yield
      GenesisConfig(
        header.nonce,
        header.difficulty,
        header.extraData,
        header.gasLimit,
        header.beneficiary,
        alloc,
        chainId
      )

  // header
  override def getBlockHeaderByHash(hash: ByteVector): F[Option[BlockHeader]] =
    db.getOpt[ByteVector, BlockHeader](hash, namespaces.BlockHeader)

  override def getBlockHeaderByNumber(number: BigInt): F[Option[BlockHeader]] = {
    val p = for {
      hash   <- OptionT(getHashByBlockNumber(number))
      header <- OptionT(getBlockHeaderByHash(hash))
    } yield header
    p.value
  }

  override def putBlockHeader(blockHeader: BlockHeader, updateTD: Boolean): F[Unit] =
    if (updateTD) {
      if (blockHeader.number == 0) {
<<<<<<< HEAD
        db.put(blockHeader.hash, blockHeader, namespaces.BlockHeader) *>
          db.put(blockHeader.number, blockHeader.hash, namespaces.NumberHash) *>
=======
        db.put(blockHeader.hash, blockHeader, namespaces.BlockHeader) >>
          db.put(blockHeader.number, blockHeader.hash, namespaces.NumberHash) >>
>>>>>>> 631a242c
          db.put(blockHeader.hash, blockHeader.difficulty, namespaces.TotalDifficulty)
      } else {
        getTotalDifficultyByHash(blockHeader.parentHash).flatMap {
          case Some(td) =>
<<<<<<< HEAD
            db.put(blockHeader.hash, blockHeader, namespaces.BlockHeader) *>
              db.put(blockHeader.number, blockHeader.hash, namespaces.NumberHash) *>
              db.put(blockHeader.hash, td + blockHeader.difficulty, namespaces.TotalDifficulty)

          case None =>
            db.put(blockHeader.hash, blockHeader, namespaces.BlockHeader) *>
=======
            db.put(blockHeader.hash, blockHeader, namespaces.BlockHeader) >>
              db.put(blockHeader.number, blockHeader.hash, namespaces.NumberHash) >>
              db.put(blockHeader.hash, td + blockHeader.difficulty, namespaces.TotalDifficulty)

          case None =>
            db.put(blockHeader.hash, blockHeader, namespaces.BlockHeader) >>
>>>>>>> 631a242c
              db.put(blockHeader.number, blockHeader.hash, namespaces.NumberHash)
        }
      }
    } else {
<<<<<<< HEAD
      db.put(blockHeader.hash, blockHeader, namespaces.BlockHeader) *>
=======
      db.put(blockHeader.hash, blockHeader, namespaces.BlockHeader) >>
>>>>>>> 631a242c
        db.put(blockHeader.number, blockHeader.hash, namespaces.NumberHash)
    }

  // body
  override def getBlockBodyByHash(hash: ByteVector): F[Option[BlockBody]] =
    db.getOpt[ByteVector, BlockBody](hash, namespaces.BlockBody)

  override def putBlockBody(blockHash: ByteVector, blockBody: BlockBody): F[Unit] =
    db.put(blockHash, blockBody, namespaces.BlockBody) >>
      blockBody.transactionList.zipWithIndex
        .map {
          case (tx, index) =>
            db.put(tx.hash, TransactionLocation(blockHash, index), namespaces.TxLocation)
        }
        .sequence
        .void

  // receipts
  override def getReceiptsByHash(blockhash: ByteVector): F[Option[List[Receipt]]] =
    db.getOpt[ByteVector, List[Receipt]](blockhash, namespaces.Receipts)

  override def putReceipts(blockHash: ByteVector, receipts: List[Receipt]): F[Unit] =
    db.put(blockHash, receipts, namespaces.Receipts)

  // block
  override def getBlockByHash(hash: ByteVector): F[Option[Block]] = {
    val p = for {
      header <- OptionT(getBlockHeaderByHash(hash))
      body   <- OptionT(getBlockBodyByHash(hash))
    } yield Block(header, body)

    p.value
  }

  override def getBlockByNumber(number: BigInt): F[Option[Block]] = {
    val p = for {
      hash  <- OptionT(getHashByBlockNumber(number))
      block <- OptionT(getBlockByHash(hash))
    } yield block
    p.value
  }

  override def putBlockAndReceipts(block: Block,
                                   receipts: List[Receipt],
                                   totalDifficulty: BigInt,
                                   asBestBlock: Boolean): F[Unit] =
<<<<<<< HEAD
    putBlockHeader(block.header, updateTD = true) *>
      putBlockBody(block.header.hash, block.body) *>
      putReceipts(block.header.hash, receipts) *>
=======
    putBlockHeader(block.header, updateTD = true) >>
      putBlockBody(block.header.hash, block.body) >>
      putReceipts(block.header.hash, receipts) >>
>>>>>>> 631a242c
      (if (asBestBlock) {
         putBestBlockNumber(block.header.number)
       } else {
         F.unit
       })

  override def delBlock(blockHash: ByteVector, parentAsBestBlock: Boolean): F[Unit] = {
    val maybeBlockHeader = getBlockHeaderByHash(blockHash)
    val maybeTxList      = getBlockBodyByHash(blockHash).map(_.map(_.transactionList))

    db.del(blockHash, namespaces.BlockHeader) >>
      db.del(blockHash, namespaces.BlockBody) >>
      db.del(blockHash, namespaces.TotalDifficulty) >>
      db.del(blockHash, namespaces.Receipts) >>
      maybeTxList.map {
        case Some(txs) => txs.traverse(tx => db.del(tx.hash, namespaces.TxLocation)).void
        case None      => F.unit
      } >>
      maybeBlockHeader.map {
        case Some(bh) =>
          val removeMapping = getHashByBlockNumber(bh.number).flatMap {
            case Some(_) => db.del(bh.number, namespaces.NumberHash)
            case None    => F.unit
          }

          val updateBest =
            if (parentAsBestBlock) putBestBlockNumber(bh.number - 1)
            else F.unit

          removeMapping >> updateBest

        case None => F.unit
      }
  }

  // accounts, storage and codes
  override def getMptNode(hash: ByteVector): F[Option[ByteVector]] =
    db.getRaw(namespaces.Node ++ hash)

  override def putMptNode(hash: ByteVector, bytes: ByteVector): F[Unit] =
    db.putRaw(namespaces.Node ++ hash, bytes)

  override def getAccount(address: Address, blockNumber: BigInt): F[Option[Account]] = {
    val p = for {
      header  <- OptionT(getBlockHeaderByNumber(blockNumber))
      mpt     <- OptionT.liftF(MerklePatriciaTrie[F](namespaces.Node, db, Some(header.stateRoot)))
      account <- OptionT(mpt.getOpt[Address, Account](address, namespaces.empty))
    } yield account
    p.value
  }

  override def getStorage(rootHash: ByteVector, position: BigInt): F[ByteVector] =
    for {
      mpt   <- MerklePatriciaTrie[F](namespaces.Node, db, Some(rootHash))
      bytes <- mpt.getOpt[UInt256, UInt256](UInt256(position), namespaces.empty).map(_.getOrElse(UInt256.Zero).bytes)
    } yield bytes

  override def getCode(hash: ByteVector): F[Option[ByteVector]] =
    db.getRaw(namespaces.Code ++ hash)

  override def putCode(hash: ByteVector, code: ByteVector): F[Unit] =
    db.putRaw(namespaces.Code ++ hash, code)

  override def getWorldState(
      accountStartNonce: UInt256,
      stateRootHash: Option[ByteVector],
      noEmptyAccounts: Boolean
  ): F[WorldState[F]] =
    for {
      mpt <- MerklePatriciaTrie[F](namespaces.Node, db, stateRootHash)
      accountProxy = StageKeyValueDB[F, Address, Account](namespaces.empty, mpt)
    } yield
      WorldState[F](
        this,
        accountProxy,
        stateRootHash.getOrElse(MerklePatriciaTrie.emptyRootHash),
        Set.empty,
        Map.empty,
        Map.empty,
        accountStartNonce,
        noEmptyAccounts
      )

  // helpers
  override def getTotalDifficultyByNumber(blockNumber: BigInt): F[Option[BigInt]] = {
    val p = for {
      hash <- OptionT(getHashByBlockNumber(blockNumber))
      td   <- OptionT(getTotalDifficultyByHash(hash))
    } yield td

    p.value
  }

  override def getTotalDifficultyByHash(blockHash: ByteVector): F[Option[BigInt]] =
    db.getOpt[ByteVector, BigInt](blockHash, namespaces.TotalDifficulty)

  override def getHashByBlockNumber(number: BigInt): F[Option[ByteVector]] =
    db.getOpt[BigInt, ByteVector](number, namespaces.NumberHash)

  override def getTransactionLocation(txHash: ByteVector): F[Option[TransactionLocation]] =
    db.getOpt[ByteVector, TransactionLocation](txHash, namespaces.TxLocation)

  override def getBestHeader: F[BlockHeader] =
    (getBestBlockNumber >>= getBlockHeaderByNumber).flatMap {
      case Some(header) => F.pure(header)
      case None         => F.raiseError(new Exception(s"best header does not exist"))
    }

  override def getBestHeader: F[BlockHeader] =
    (getBestBlockNumber >>= getBlockHeaderByNumber).flatMap {
      case Some(header) => F.pure(header)
      case None         => F.raiseError(new Exception(s"best header does not exist"))
    }

  override def getBestBlock: F[Block] =
    getBestBlockNumber.flatMap(bn =>
      getBlockByNumber(bn).flatMap {
        case Some(block) => F.pure(block)
        case None        => F.raiseError(new Exception(s"best block at ${bn} does not exist"))
    })

  override def getBestBlockNumber: F[BigInt] =
    db.getOptT[String, BigInt]("BestBlockNumber", namespaces.AppStateNamespace).getOrElse(BigInt(0))

  override def putBestBlockNumber(number: BigInt): F[Unit] =
    db.put[String, BigInt]("BestBlockNumber", number, namespaces.AppStateNamespace)

  override def genesisHeader: F[BlockHeader] =
    getBlockHeaderByNumber(0).map(_.get)
}<|MERGE_RESOLUTION|>--- conflicted
+++ resolved
@@ -74,8 +74,6 @@
 
   def getBestHeader: F[BlockHeader]
 
-  def getBestHeader: F[BlockHeader]
-
   def getBestBlock: F[Block]
 
   def putBestBlockNumber(number: BigInt): F[Unit]
@@ -95,13 +93,7 @@
     }
 }
 
-<<<<<<< HEAD
-class HistoryImpl[F[_]](db: KeyValueDB[F], chainId: Int)(implicit F: Sync[F]) extends History[F](db, chainId) {
-
-  private val appStateStore = new AppStateStore[F](db)
-=======
 class HistoryImpl[F[_]](db: KeyValueDB[F])(implicit F: Sync[F], chainId: BigInt) extends History[F](db) {
->>>>>>> 631a242c
 
   // init
   override def initGenesis(config: GenesisConfig): F[Unit] =
@@ -155,41 +147,23 @@
   override def putBlockHeader(blockHeader: BlockHeader, updateTD: Boolean): F[Unit] =
     if (updateTD) {
       if (blockHeader.number == 0) {
-<<<<<<< HEAD
-        db.put(blockHeader.hash, blockHeader, namespaces.BlockHeader) *>
-          db.put(blockHeader.number, blockHeader.hash, namespaces.NumberHash) *>
-=======
         db.put(blockHeader.hash, blockHeader, namespaces.BlockHeader) >>
           db.put(blockHeader.number, blockHeader.hash, namespaces.NumberHash) >>
->>>>>>> 631a242c
           db.put(blockHeader.hash, blockHeader.difficulty, namespaces.TotalDifficulty)
       } else {
         getTotalDifficultyByHash(blockHeader.parentHash).flatMap {
           case Some(td) =>
-<<<<<<< HEAD
-            db.put(blockHeader.hash, blockHeader, namespaces.BlockHeader) *>
-              db.put(blockHeader.number, blockHeader.hash, namespaces.NumberHash) *>
-              db.put(blockHeader.hash, td + blockHeader.difficulty, namespaces.TotalDifficulty)
-
-          case None =>
-            db.put(blockHeader.hash, blockHeader, namespaces.BlockHeader) *>
-=======
             db.put(blockHeader.hash, blockHeader, namespaces.BlockHeader) >>
               db.put(blockHeader.number, blockHeader.hash, namespaces.NumberHash) >>
               db.put(blockHeader.hash, td + blockHeader.difficulty, namespaces.TotalDifficulty)
 
           case None =>
             db.put(blockHeader.hash, blockHeader, namespaces.BlockHeader) >>
->>>>>>> 631a242c
               db.put(blockHeader.number, blockHeader.hash, namespaces.NumberHash)
         }
       }
     } else {
-<<<<<<< HEAD
-      db.put(blockHeader.hash, blockHeader, namespaces.BlockHeader) *>
-=======
       db.put(blockHeader.hash, blockHeader, namespaces.BlockHeader) >>
->>>>>>> 631a242c
         db.put(blockHeader.number, blockHeader.hash, namespaces.NumberHash)
     }
 
@@ -236,15 +210,9 @@
                                    receipts: List[Receipt],
                                    totalDifficulty: BigInt,
                                    asBestBlock: Boolean): F[Unit] =
-<<<<<<< HEAD
-    putBlockHeader(block.header, updateTD = true) *>
-      putBlockBody(block.header.hash, block.body) *>
-      putReceipts(block.header.hash, receipts) *>
-=======
     putBlockHeader(block.header, updateTD = true) >>
       putBlockBody(block.header.hash, block.body) >>
       putReceipts(block.header.hash, receipts) >>
->>>>>>> 631a242c
       (if (asBestBlock) {
          putBestBlockNumber(block.header.number)
        } else {
@@ -353,12 +321,6 @@
       case None         => F.raiseError(new Exception(s"best header does not exist"))
     }
 
-  override def getBestHeader: F[BlockHeader] =
-    (getBestBlockNumber >>= getBlockHeaderByNumber).flatMap {
-      case Some(header) => F.pure(header)
-      case None         => F.raiseError(new Exception(s"best header does not exist"))
-    }
-
   override def getBestBlock: F[Block] =
     getBestBlockNumber.flatMap(bn =>
       getBlockByNumber(bn).flatMap {
