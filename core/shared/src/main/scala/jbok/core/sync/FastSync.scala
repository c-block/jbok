--- conflicted
+++ resolved
@@ -136,11 +136,7 @@
         peers.map(peer => peer.status.get.map(status => peer -> status)).sequence
       } else {
         log.warn(s"fast sync did not started, peers not enough ${peers.length}/${minPeersToChooseTargetBlock}")
-<<<<<<< HEAD
-        T.sleep(retryInterval) *> getPeersStatus
-=======
         T.sleep(retryInterval) >> getPeersStatus
->>>>>>> 631a242c
       }
 
     peerManager.connected >>= go
