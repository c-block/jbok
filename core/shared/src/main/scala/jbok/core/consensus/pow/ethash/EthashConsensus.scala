--- conflicted
+++ resolved
@@ -61,21 +61,12 @@
   override def verify(block: Block): F[Unit] =
     history.getBlockHeaderByHash(block.header.parentHash).flatMap {
       case Some(parent) =>
-<<<<<<< HEAD
-        headerValidator.validate(parent, block.header) *> ommersValidator.validate(
-          block.header.parentHash,
-          block.header.number,
-          block.body.ommerList,
-          blockPool.getHeader,
-          blockPool.getNBlocks
-=======
         headerValidator.validate(parent, block.header) >> ommersValidator.validate(
           block.header.parentHash,
           block.header.number,
           block.body.ommerList,
           getHeaderFromHistoryOrPool,
           getNBlocks
->>>>>>> 631a242c
         )
 
       case None => F.raiseError(HeaderParentNotFoundInvalid)
@@ -131,8 +122,6 @@
   ////////////////////////////////////
   ////////////////////////////////////
 
-<<<<<<< HEAD
-=======
   private def getHeaderFromHistoryOrPool(hash: ByteVector): F[Option[BlockHeader]] =
     OptionT(history.getBlockHeaderByHash(hash))
       .orElseF(blockPool.getPooledBlockByHash(hash).map(_.map(_.block.header)))
@@ -157,7 +146,6 @@
       }
     } yield result
 
->>>>>>> 631a242c
   /**
     * 1. head's parent is known
     * 2. headers form a chain
