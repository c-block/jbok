package jbok.core.consensus.poa.clique

import cats.data.NonEmptyList
import cats.effect.{ConcurrentEffect, Timer}
import cats.implicits._
import jbok.core.consensus.Consensus
import jbok.core.ledger.TypedBlock._
import jbok.core.models.{Address, Block, BlockHeader, Receipt}
import jbok.core.pool.BlockPool
import jbok.core.pool.BlockPool.Leaf
import jbok.core.validators.BlockValidator
import jbok.core.validators.HeaderInvalid.HeaderParentNotFoundInvalid
import scodec.bits.ByteVector
import jbok.common._

import scala.concurrent.duration._
import scala.util.Random

case class CliqueConsensus[F[_]](
    clique: Clique[F],
    blockPool: BlockPool[F]
)(implicit F: ConcurrentEffect[F], T: Timer[F])
    extends Consensus[F](clique.history, blockPool) {
  private[this] val log = org.log4s.getLogger("CliqueConsensus")

  override def prepareHeader(parentOpt: Option[Block], ommers: List[BlockHeader]): F[BlockHeader] =
    for {
      parent <- parentOpt.fold(history.getBestBlock)(_.pure[F])
      blockNumber = parent.header.number + 1
      timestamp   = parent.header.unixTimestamp + clique.config.period.toMillis
      snap <- clique.applyHeaders(parent.header.number, parent.header.hash, Nil)
    } yield
      BlockHeader(
        parentHash = parent.header.hash,
        ommersHash = Clique.ommersHash,
        beneficiary = ByteVector.empty,
        stateRoot = ByteVector.empty,
        transactionsRoot = ByteVector.empty,
        receiptsRoot = ByteVector.empty,
        logsBloom = ByteVector.empty,
        difficulty = calcDifficulty(snap, clique.signer, blockNumber),
        number = blockNumber,
        gasLimit = calcGasLimit(parent.header.gasLimit),
        gasUsed = 0,
        unixTimestamp = timestamp,
        extraData = parent.header.extraData,
        mixHash = ByteVector.empty,
        nonce = Clique.nonceDropVote
      )

  override def postProcess(executed: ExecutedBlock[F]): F[ExecutedBlock[F]] =
    F.pure(executed)

  override def mine(executed: ExecutedBlock[F]): F[MinedBlock] = {
    log.trace(s"${clique.signer} start mining ${executed.block.tag}")
    if (executed.block.header.number == 0) {
      F.raiseError(new Exception("mining the genesis block is not supported"))
    } else {
      for {
        snap <- clique.applyHeaders(executed.block.header.number - 1, executed.block.header.parentHash, Nil)
        mined <- if (!snap.signers.contains(clique.signer)) {
          F.raiseError(new Exception("unauthorized"))
        } else {
          snap.recents.find(_._2 == clique.signer) match {
            case Some((seen, _)) if amongstRecent(executed.block.header.number, seen, snap.signers.size) =>
              // If we're amongst the recent signers, wait for the next block
              val wait = (snap.signers.size / 2 + 1 - (executed.block.header.number - seen).toInt)
                .max(0) * clique.config.period.toMillis
              val delay = 0L.max(executed.block.header.unixTimestamp - System.currentTimeMillis()) + wait
              log.trace(s"signed recently, sleep (${delay}) seconds")

<<<<<<< HEAD
              T.sleep(delay.millis) *>
=======
              T.sleep(delay.millis) >>
>>>>>>> 631a242c
                F.raiseError(new Exception(
                  s"${clique.signer} signed recently, must wait for others: ${executed.block.header.number}, ${seen}, ${snap.signers.size / 2 + 1}, ${snap.recents}"))

            case _ =>
              val wait = 0L.max(executed.block.header.unixTimestamp - System.currentTimeMillis())
              log.trace(s"wait: ${wait}")
              val delay: Long = wait +
                (if (executed.block.header.difficulty == Clique.diffNoTurn) {
                   // It's not our turn explicitly to sign, delay it a bit
                   val wiggle
                     : Long = Random.nextLong().abs % ((snap.signers.size / 2 + 1) * clique.config.wiggleTime.toMillis)
                   log.trace(s"${clique.signer} it is not our turn, delay ${wiggle}")
                   wiggle
                 } else {
                   log.trace(s"${clique.signer} it is our turn, mine immediately")
                   0
                 })

              for {
                _ <- T.sleep(delay.millis)
                bytes = Clique.sigHash(executed.block.header)
                signed <- clique.sign(bytes)
                _ = log.trace(s"${clique.signer} mined block(${executed.block.header.number})")
                header = executed.block.header.copy(
                  extraData = executed.block.header.extraData.dropRight(Clique.extraSeal) ++ ByteVector(signed.bytes))
              } yield MinedBlock(executed.block.copy(header = header), executed.receipts)
          }
        }
      } yield mined
    }
  }

  override def verify(block: Block): F[Unit] =
<<<<<<< HEAD
    history.getBlockHeaderByHash(block.header.parentHash).flatMap {
      case Some(parent) =>
        F.pure {
            Set(Clique.diffInTurn, Clique.diffNoTurn).contains(block.header.difficulty) &&
            calcGasLimit(parent.gasLimit) == block.header.gasLimit &&
            block.header.unixTimestamp == parent.unixTimestamp + clique.config.period.toMillis &&
            block.header.mixHash == ByteVector.empty &&
            Set(Clique.nonceAuthVote, Clique.nonceDropVote).contains(block.header.nonce)
          }
          .ifM(F.unit, F.raiseError(new Exception("block verified invalid")))
      case None => F.raiseError(HeaderParentNotFoundInvalid)
    }

  override def run(block: Block): F[Consensus.Result] = {
    val result: F[Consensus.Result] = for {
      _ <- blockPool.raiseIfDuplicate(block.header.hash)
      _ <- history.getBlockHeaderByHash(block.header.parentHash).flatMap {
        case Some(parent) =>
          BlockValidator.preExecValidate[F](parent, block) *>
=======
    for {
      blockOpt <- blockPool.getBlockFromPoolOrHistory(block.header.hash)
      _        <- if (blockOpt.isDefined) F.raiseError(new Exception("duplicate block")) else F.unit
      _ <- history.getBlockHeaderByHash(block.header.parentHash).flatMap[Unit] {
        case Some(parent) =>
          F.pure {
              Set(Clique.diffInTurn, Clique.diffNoTurn).contains(block.header.difficulty) &&
              calcGasLimit(parent.gasLimit) == block.header.gasLimit &&
              block.header.unixTimestamp == parent.unixTimestamp + clique.config.period.toMillis &&
              block.header.mixHash == ByteVector.empty &&
              Set(Clique.nonceAuthVote, Clique.nonceDropVote).contains(block.header.nonce)
            }
            .ifM(F.unit, F.raiseError(new Exception("block verified invalid")))

        case None => F.raiseError(HeaderParentNotFoundInvalid)
      }
    } yield ()

  override def run(block: Block): F[Consensus.Result] = {
    val result: F[Consensus.Result] = for {
      _ <- verify(block)
      _ <- history.getBlockHeaderByHash(block.header.parentHash).flatMap {
        case Some(parent) =>
          BlockValidator.preExecValidate[F](parent, block) >>
>>>>>>> 631a242c
            clique.applyHeaders(parent.number, parent.hash, List(block.header)).void
        case None =>
          F.raiseError[Unit](HeaderParentNotFoundInvalid)
      }
      best   <- history.getBestBlock
      bestTd <- history.getTotalDifficultyByHash(best.header.hash).map(_.get)
      result <- if (block.header.number == best.header.number + 1) {
        for {
          topBlockHash <- blockPool.addBlock(block).map(_.get.hash)
          topBlocks    <- blockPool.getBranch(topBlockHash, delete = true)
        } yield Consensus.Forward(topBlocks)
      } else {
        blockPool.addBlock(block).flatMap[Consensus.Result] {
          case Some(Leaf(leafHash, leafTd)) if leafTd > bestTd =>
            for {
              newBranch <- blockPool.getBranch(leafHash, delete = true)
              staleBlocksWithReceiptsAndTDs <- removeBlocksUntil(newBranch.head.header.parentHash, best.header.number)
                .map(_.reverse)
              staleBlocks = staleBlocksWithReceiptsAndTDs.map(_._1)
              _ <- staleBlocks.traverse(block => blockPool.addBlock(block))
            } yield Consensus.Fork(staleBlocks, newBranch)

          case _ =>
            F.pure(Consensus.Stash(block))
        }
      }
    } yield result

    result.attempt.map {
      case Left(e)  => Consensus.Discard(e)
      case Right(x) => x
    }
  }

  override def resolveBranch(headers: List[BlockHeader]): F[Consensus.BranchResult] =
    checkHeaders(headers).ifM(
      ifTrue = headers
        .map(_.number)
        .traverse(history.getBlockByNumber)
        .map { blocks =>
          log.debug(s"local blocks: ${blocks.flatten.map(_.tag)}")

          val (a, newBranch) = blocks
            .zip(headers)
            .dropWhile {
              case (Some(block), header) if block.header == header => true
              case _                                               => false
            }
            .unzip

          val oldBranch = a.takeWhile(_.isDefined).map(_.get)

          val currentBranchDifficulty = oldBranch.map(_.header.difficulty).sum
          val newBranchDifficulty     = newBranch.map(_.difficulty).sum
          if (currentBranchDifficulty < newBranchDifficulty) {
            log.debug(s"resolved better branch ${newBranch.map(_.tag)}")
            Consensus.BetterBranch(NonEmptyList.fromListUnsafe(newBranch))
          } else {
            Consensus.NoChainSwitch
          }
        },
      ifFalse = F.pure(Consensus.InvalidBranch)
    )

  //////////////////////////////////
  //////////////////////////////////

  private def removeBlocksUntil(parent: ByteVector, fromNumber: BigInt): F[List[(Block, List[Receipt], BigInt)]] =
    history.getBlockByNumber(fromNumber).flatMap[List[(Block, List[Receipt], BigInt)]] {
      case Some(block) if block.header.hash == parent =>
        F.pure(Nil)

      case Some(block) =>
        for {
          receipts <- history.getReceiptsByHash(block.header.hash).map(_.get)
          td       <- history.getTotalDifficultyByHash(block.header.hash).map(_.get)
          _        <- history.delBlock(block.header.hash, false)
          removed  <- removeBlocksUntil(parent, fromNumber - 1)
        } yield (block, receipts, td) :: removed

      case None =>
        log.error(s"Unexpected missing block number: $fromNumber")
        F.pure(Nil)
    }

  /**
    * 1. head's parent is known
    * 2. headers form a chain
    */
  private def checkHeaders(headers: List[BlockHeader]): F[Boolean] =
    headers.nonEmpty.pure[F] &&
      ((headers.head.number == 0).pure[F] || history.getBlockHeaderByHash(headers.head.parentHash).map(_.isDefined)) &&
      headers
        .zip(headers.tail)
        .forall {
          case (parent, child) =>
            parent.hash == child.parentHash && parent.number + 1 == child.number
        }
        .pure[F]

  private def calcDifficulty(snapshot: Snapshot, signer: Address, number: BigInt): BigInt =
    if (snapshot.inturn(number, signer)) Clique.diffInTurn else Clique.diffNoTurn

  private def calcGasLimit(parentGas: BigInt): BigInt = {
    val GasLimitBoundDivisor: Int = 1024
    val gasLimitDifference        = parentGas / GasLimitBoundDivisor
    parentGas + gasLimitDifference - 1
  }

  private def amongstRecent(currentNumber: BigInt, seen: BigInt, N: Int): Boolean = {
    val limit = N / 2 + 1
    currentNumber < limit || seen > currentNumber - limit
  }
}<|MERGE_RESOLUTION|>--- conflicted
+++ resolved
@@ -69,11 +69,7 @@
               val delay = 0L.max(executed.block.header.unixTimestamp - System.currentTimeMillis()) + wait
               log.trace(s"signed recently, sleep (${delay}) seconds")
 
-<<<<<<< HEAD
-              T.sleep(delay.millis) *>
-=======
               T.sleep(delay.millis) >>
->>>>>>> 631a242c
                 F.raiseError(new Exception(
                   s"${clique.signer} signed recently, must wait for others: ${executed.block.header.number}, ${seen}, ${snap.signers.size / 2 + 1}, ${snap.recents}"))
 
@@ -107,27 +103,6 @@
   }
 
   override def verify(block: Block): F[Unit] =
-<<<<<<< HEAD
-    history.getBlockHeaderByHash(block.header.parentHash).flatMap {
-      case Some(parent) =>
-        F.pure {
-            Set(Clique.diffInTurn, Clique.diffNoTurn).contains(block.header.difficulty) &&
-            calcGasLimit(parent.gasLimit) == block.header.gasLimit &&
-            block.header.unixTimestamp == parent.unixTimestamp + clique.config.period.toMillis &&
-            block.header.mixHash == ByteVector.empty &&
-            Set(Clique.nonceAuthVote, Clique.nonceDropVote).contains(block.header.nonce)
-          }
-          .ifM(F.unit, F.raiseError(new Exception("block verified invalid")))
-      case None => F.raiseError(HeaderParentNotFoundInvalid)
-    }
-
-  override def run(block: Block): F[Consensus.Result] = {
-    val result: F[Consensus.Result] = for {
-      _ <- blockPool.raiseIfDuplicate(block.header.hash)
-      _ <- history.getBlockHeaderByHash(block.header.parentHash).flatMap {
-        case Some(parent) =>
-          BlockValidator.preExecValidate[F](parent, block) *>
-=======
     for {
       blockOpt <- blockPool.getBlockFromPoolOrHistory(block.header.hash)
       _        <- if (blockOpt.isDefined) F.raiseError(new Exception("duplicate block")) else F.unit
@@ -152,7 +127,6 @@
       _ <- history.getBlockHeaderByHash(block.header.parentHash).flatMap {
         case Some(parent) =>
           BlockValidator.preExecValidate[F](parent, block) >>
->>>>>>> 631a242c
             clique.applyHeaders(parent.number, parent.hash, List(block.header)).void
         case None =>
           F.raiseError[Unit](HeaderParentNotFoundInvalid)
