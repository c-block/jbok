package jbok.core.config

import java.net.InetSocketAddress

import jbok.core.models.{Address, UInt256}
import jbok.persistent.KeyValueDB
import scodec.bits._

import scala.concurrent.duration._

object Configs {
<<<<<<< HEAD
  val home = System.getProperty("user.home")

  val defaultRootDir: String = s"${home}/.jbok"

  case class FullNodeConfig(
      datadir: String,
      keystore: KeyStoreConfig,
      peer: PeerManagerConfig,
      sync: SyncConfig,
      txPool: TxPoolConfig,
      mining: MiningConfig,
      rpc: RpcConfig,
      blockchain: BlockChainConfig,
      daofork: DaoForkConfig
  )

  object FullNodeConfig {
    def apply(suffix: String, port: Int): FullNodeConfig = {
      val datadir                      = s"${defaultRootDir}/${suffix}"
      val keystore                     = KeyStoreConfig(s"${datadir}/keystore")
      val peer                         = PeerManagerConfig(port, timeout = 0.seconds)
      val sync                         = SyncConfig()
      val txPool                       = TxPoolConfig()
      val mining                       = MiningConfig()
      val rpc                          = RpcConfig(true, "localhost", port + 100)
      val blockchain: BlockChainConfig = BlockChainConfig()
      val daofork: DaoForkConfig       = DaoForkConfig()
      FullNodeConfig(
        datadir,
        keystore,
        peer,
        sync,
        txPool,
        mining,
        rpc,
        blockchain,
        daofork,
      )
    }

    def fill(size: Int): List[FullNodeConfig] =
      (0 until size).toList.map(i => {
        FullNodeConfig(s"test-${10000 + i}", 10000 + i)
      })
  }

  case class RpcConfig(
      enabled: Boolean = false,
      host: String,
      port: Int
  ) {
    val addr = new InetSocketAddress(host, port)
  }

  case class KeyStoreConfig(
      keystoreDir: String = s"${defaultRootDir}/keystore"
  )

  case class PeerManagerConfig(
      port: Int = 10000,
      host: String = "localhost",
      nodekeyPath: String = s"${defaultRootDir}/nodekey",
      bootUris: List[String] = Nil,
      updatePeersInterval: FiniteDuration = 10.seconds,
      maxOutgoingPeers: Int = 10,
      maxIncomingPeers: Int = 10,
      maxPendingPeers: Int = 10,
      connectionTimeout: FiniteDuration = 10.seconds,
      handshakeTimeout: FiniteDuration = 10.seconds,
      timeout: FiniteDuration = 10.seconds
  ) {
    val bindAddr: InetSocketAddress = new InetSocketAddress(host, port)
    val bootNodes                   = bootUris.flatMap(s => PeerNode.fromStr(s).toOption)
  }

  case class BlockChainConfig(
      frontierBlockNumber: BigInt = 0,
      homesteadBlockNumber: BigInt = 1150000,
      eip150BlockNumber: BigInt = BigInt("2500000"),
      eip155BlockNumber: BigInt = BigInt("3000000"),
      eip160BlockNumber: BigInt = BigInt("3000000"),
      eip161BlockNumber: BigInt = BigInt("1000000000000000000"),
      maxCodeSize: Option[BigInt] = Some(24 * 1024),
=======
  case class FullNodeConfig(
      datadir: String,
      identity: String,
      logLevel: String,
      genesis: GenesisConfig,
      history: HistoryConfig,
      keystore: KeyStoreConfig,
      peer: PeerConfig,
      sync: SyncConfig,
      txPool: TxPoolConfig,
      mining: MiningConfig,
      rpc: RpcConfig
  ) {
    val lock: String = s"${datadir}/LOCK"
  }

  case class KeyStoreConfig(
      keystoreDir: String
  )

  case class HistoryConfig(
      chainDataDir: String,
      frontierBlockNumber: BigInt = 0,
      homesteadBlockNumber: BigInt = 1150000,
      tangerineWhistleBlockNumber: BigInt = 2463000,
      spuriousDragonBlockNumber: BigInt = 2675000,
      byzantiumBlockNumber: BigInt = 4370000,
      constantinopleBlockNumber: BigInt = BigInt("1000000000000000000000"), // TBD on the Ethereum mainnet
>>>>>>> 631a242c
      difficultyBombPauseBlockNumber: BigInt = BigInt("3000000"),
      difficultyBombContinueBlockNumber: BigInt = BigInt("5000000")
  ) {
    val accountStartNonce: UInt256                 = UInt256.Zero
    val maxCodeSize: Option[BigInt]                = Some(24 * 1024)
    val monetaryPolicyConfig: MonetaryPolicyConfig = MonetaryPolicyConfig()
  }

  case class PeerConfig(
      port: Int,
      host: String,
      enableDiscovery: Boolean,
      discoveryPort: Int,
      peerDataDir: String,
      nodekeyPath: String,
      bootUris: List[String],
      updatePeersInterval: FiniteDuration,
      maxOutgoingPeers: Int,
      maxIncomingPeers: Int,
      maxPendingPeers: Int,
      handshakeTimeout: FiniteDuration,
      timeout: FiniteDuration,
  ) {
    val bindAddr: InetSocketAddress      = new InetSocketAddress(host, port)
    val discoveryAddr: InetSocketAddress = new InetSocketAddress(host, discoveryPort)
  }

  case class RpcConfig(
      enabled: Boolean,
      host: String,
      port: Int,
      apis: String
  ) {
    val addr = new InetSocketAddress(host, port)
  }

  case class MonetaryPolicyConfig(
      eraDuration: Int = 5000000,
      rewardReductionRate: Double = 0.2,
      firstEraBlockReward: BigInt = BigInt("5000000000000000000")
  )

  case class MiningConfig(
<<<<<<< HEAD
      enabled: Boolean = false,
      ommersPoolSize: Int = 30,
      blockCacheSize: Int = 30,
      coinbaseStr: String = Address(42).bytes.toHex,
      activeTimeout: FiniteDuration = 5.seconds,
      headerExtraDataStr: String = ByteVector("jbok".getBytes).toHex,
      ethashDir: String = "~/.ethash",
      mineRounds: Int = 100000
  ) {
    val coinbase: Address = Address(ByteVector(coinbaseStr.getBytes))

    val headerExtraData: ByteVector = ByteVector(headerExtraDataStr.getBytes)
  }
=======
      enabled: Boolean,
      ommersPoolSize: Int,
      blockCacheSize: Int,
      coinbase: Address,
      extraData: ByteVector,
      ethashDir: String,
      mineRounds: Int
  )
>>>>>>> 631a242c

  final case class TxPoolConfig(
      poolSize: Int = 4096,
      transactionTimeout: FiniteDuration = 10.minutes
  )

  case class SyncConfig(
<<<<<<< HEAD
      maxConcurrentRequests: Int = 50, // fast sync
      maxBlockHeadersPerRequest: Int = 128, // fast/full sync
      maxBlockBodiesPerRequest: Int = 128, // fast/full sync
      maxReceiptsPerRequest: Int = 60, // fast sync
      maxNodesPerRequest: Int = 200, // fast sync
      minPeersToChooseTargetBlock: Int = 2, // fast sync
      minBroadcastPeers: Int = 4,
      fullSyncOffset: Int = 10, // the actual full sync number = min(1, current + 1 - offset)
      fastSyncOffset: Int = 64, // fast sync
      fastEnabled: Boolean = false,
      retryInterval: FiniteDuration = 15.seconds,
      checkForNewBlockInterval: FiniteDuration = 5.seconds,
      banDuration: FiniteDuration = 200.seconds,
      requestTimeout: FiniteDuration = 10.seconds,
  )

  case class DiscoveryConfig(
      enabled: Boolean = true,
      interface: String = "localhost",
      port: Int = 8889,
      bootstrapNodes: Set[PeerNode] = Set.empty,
      nodesLimit: Int = 10,
      scanMaxNodes: Int = 10,
      scanInterval: FiniteDuration = 10.seconds,
      messageExpiration: FiniteDuration = 10.seconds
=======
      maxConcurrentRequests: Int,
      maxBlockHeadersPerRequest: Int,
      maxBlockBodiesPerRequest: Int,
      maxReceiptsPerRequest: Int,
      maxNodesPerRequest: Int,
      minPeersToChooseTargetBlock: Int,
      minBroadcastPeers: Int,
      fullSyncOffset: Int,
      fastSyncOffset: Int,
      fastEnabled: Boolean,
      retryInterval: FiniteDuration,
      checkForNewBlockInterval: FiniteDuration,
      banDuration: FiniteDuration,
      requestTimeout: FiniteDuration
>>>>>>> 631a242c
  )
}<|MERGE_RESOLUTION|>--- conflicted
+++ resolved
@@ -9,91 +9,6 @@
 import scala.concurrent.duration._
 
 object Configs {
-<<<<<<< HEAD
-  val home = System.getProperty("user.home")
-
-  val defaultRootDir: String = s"${home}/.jbok"
-
-  case class FullNodeConfig(
-      datadir: String,
-      keystore: KeyStoreConfig,
-      peer: PeerManagerConfig,
-      sync: SyncConfig,
-      txPool: TxPoolConfig,
-      mining: MiningConfig,
-      rpc: RpcConfig,
-      blockchain: BlockChainConfig,
-      daofork: DaoForkConfig
-  )
-
-  object FullNodeConfig {
-    def apply(suffix: String, port: Int): FullNodeConfig = {
-      val datadir                      = s"${defaultRootDir}/${suffix}"
-      val keystore                     = KeyStoreConfig(s"${datadir}/keystore")
-      val peer                         = PeerManagerConfig(port, timeout = 0.seconds)
-      val sync                         = SyncConfig()
-      val txPool                       = TxPoolConfig()
-      val mining                       = MiningConfig()
-      val rpc                          = RpcConfig(true, "localhost", port + 100)
-      val blockchain: BlockChainConfig = BlockChainConfig()
-      val daofork: DaoForkConfig       = DaoForkConfig()
-      FullNodeConfig(
-        datadir,
-        keystore,
-        peer,
-        sync,
-        txPool,
-        mining,
-        rpc,
-        blockchain,
-        daofork,
-      )
-    }
-
-    def fill(size: Int): List[FullNodeConfig] =
-      (0 until size).toList.map(i => {
-        FullNodeConfig(s"test-${10000 + i}", 10000 + i)
-      })
-  }
-
-  case class RpcConfig(
-      enabled: Boolean = false,
-      host: String,
-      port: Int
-  ) {
-    val addr = new InetSocketAddress(host, port)
-  }
-
-  case class KeyStoreConfig(
-      keystoreDir: String = s"${defaultRootDir}/keystore"
-  )
-
-  case class PeerManagerConfig(
-      port: Int = 10000,
-      host: String = "localhost",
-      nodekeyPath: String = s"${defaultRootDir}/nodekey",
-      bootUris: List[String] = Nil,
-      updatePeersInterval: FiniteDuration = 10.seconds,
-      maxOutgoingPeers: Int = 10,
-      maxIncomingPeers: Int = 10,
-      maxPendingPeers: Int = 10,
-      connectionTimeout: FiniteDuration = 10.seconds,
-      handshakeTimeout: FiniteDuration = 10.seconds,
-      timeout: FiniteDuration = 10.seconds
-  ) {
-    val bindAddr: InetSocketAddress = new InetSocketAddress(host, port)
-    val bootNodes                   = bootUris.flatMap(s => PeerNode.fromStr(s).toOption)
-  }
-
-  case class BlockChainConfig(
-      frontierBlockNumber: BigInt = 0,
-      homesteadBlockNumber: BigInt = 1150000,
-      eip150BlockNumber: BigInt = BigInt("2500000"),
-      eip155BlockNumber: BigInt = BigInt("3000000"),
-      eip160BlockNumber: BigInt = BigInt("3000000"),
-      eip161BlockNumber: BigInt = BigInt("1000000000000000000"),
-      maxCodeSize: Option[BigInt] = Some(24 * 1024),
-=======
   case class FullNodeConfig(
       datadir: String,
       identity: String,
@@ -122,7 +37,6 @@
       spuriousDragonBlockNumber: BigInt = 2675000,
       byzantiumBlockNumber: BigInt = 4370000,
       constantinopleBlockNumber: BigInt = BigInt("1000000000000000000000"), // TBD on the Ethereum mainnet
->>>>>>> 631a242c
       difficultyBombPauseBlockNumber: BigInt = BigInt("3000000"),
       difficultyBombContinueBlockNumber: BigInt = BigInt("5000000")
   ) {
@@ -166,21 +80,6 @@
   )
 
   case class MiningConfig(
-<<<<<<< HEAD
-      enabled: Boolean = false,
-      ommersPoolSize: Int = 30,
-      blockCacheSize: Int = 30,
-      coinbaseStr: String = Address(42).bytes.toHex,
-      activeTimeout: FiniteDuration = 5.seconds,
-      headerExtraDataStr: String = ByteVector("jbok".getBytes).toHex,
-      ethashDir: String = "~/.ethash",
-      mineRounds: Int = 100000
-  ) {
-    val coinbase: Address = Address(ByteVector(coinbaseStr.getBytes))
-
-    val headerExtraData: ByteVector = ByteVector(headerExtraDataStr.getBytes)
-  }
-=======
       enabled: Boolean,
       ommersPoolSize: Int,
       blockCacheSize: Int,
@@ -189,7 +88,6 @@
       ethashDir: String,
       mineRounds: Int
   )
->>>>>>> 631a242c
 
   final case class TxPoolConfig(
       poolSize: Int = 4096,
@@ -197,33 +95,6 @@
   )
 
   case class SyncConfig(
-<<<<<<< HEAD
-      maxConcurrentRequests: Int = 50, // fast sync
-      maxBlockHeadersPerRequest: Int = 128, // fast/full sync
-      maxBlockBodiesPerRequest: Int = 128, // fast/full sync
-      maxReceiptsPerRequest: Int = 60, // fast sync
-      maxNodesPerRequest: Int = 200, // fast sync
-      minPeersToChooseTargetBlock: Int = 2, // fast sync
-      minBroadcastPeers: Int = 4,
-      fullSyncOffset: Int = 10, // the actual full sync number = min(1, current + 1 - offset)
-      fastSyncOffset: Int = 64, // fast sync
-      fastEnabled: Boolean = false,
-      retryInterval: FiniteDuration = 15.seconds,
-      checkForNewBlockInterval: FiniteDuration = 5.seconds,
-      banDuration: FiniteDuration = 200.seconds,
-      requestTimeout: FiniteDuration = 10.seconds,
-  )
-
-  case class DiscoveryConfig(
-      enabled: Boolean = true,
-      interface: String = "localhost",
-      port: Int = 8889,
-      bootstrapNodes: Set[PeerNode] = Set.empty,
-      nodesLimit: Int = 10,
-      scanMaxNodes: Int = 10,
-      scanInterval: FiniteDuration = 10.seconds,
-      messageExpiration: FiniteDuration = 10.seconds
-=======
       maxConcurrentRequests: Int,
       maxBlockHeadersPerRequest: Int,
       maxBlockBodiesPerRequest: Int,
@@ -238,6 +109,5 @@
       checkForNewBlockInterval: FiniteDuration,
       banDuration: FiniteDuration,
       requestTimeout: FiniteDuration
->>>>>>> 631a242c
   )
 }