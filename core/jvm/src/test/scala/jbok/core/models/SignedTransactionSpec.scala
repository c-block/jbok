--- conflicted
+++ resolved
@@ -10,19 +10,11 @@
   "SignedTransaction" should {
     "correctly set pointSign for chainId with chain specific signing schema" in {
       forAll { tx: Transaction =>
-<<<<<<< HEAD
-        val keyPair       = SecP256k1.generateKeyPair().unsafeRunSync()
-        val chainId       = 0x3d.toByte
-        val address       = Address(keyPair.public.bytes.kec256)
-        val result        = SignedTransaction.sign(tx, keyPair, chainId)
-        val senderAddress = result.senderAddress.getOrElse(Address.empty)
-=======
         val keyPair                  = Signature[ECDSA].generateKeyPair[IO]().unsafeRunSync()
         implicit val chainId: BigInt = 61
         val address                  = Address(keyPair.public.bytes.kec256)
         val result                   = SignedTransaction.sign[IO](tx, keyPair).unsafeRunSync()
         val senderAddress            = result.senderAddress.getOrElse(Address.empty)
->>>>>>> 631a242c
         address shouldBe senderAddress
       }
     }
