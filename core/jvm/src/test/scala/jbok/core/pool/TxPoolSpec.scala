--- conflicted
+++ resolved
@@ -51,15 +51,9 @@
       val kp1 = random[KeyPair]
       val kp2 = random[KeyPair]
 
-<<<<<<< HEAD
-      val first  = SignedTransaction.sign(tx1, kp1, 0)
-      val second = SignedTransaction.sign(tx2.copy(nonce = tx1.nonce), kp1, 0)
-      val other  = SignedTransaction.sign(tx3, kp2, 0)
-=======
       val first  = SignedTransaction.sign[IO](tx1, kp1).unsafeRunSync()
       val second = SignedTransaction.sign[IO](tx2.copy(nonce = tx1.nonce), kp1).unsafeRunSync()
       val other  = SignedTransaction.sign[IO](tx3, kp2).unsafeRunSync()
->>>>>>> 631a242c
 
       val p = for {
         _ <- txPool.addOrUpdateTransaction(first)
@@ -80,11 +74,7 @@
         _  <- txPool.addTransactions(SignedTransactions(stx :: Nil))
         p1 <- txPool.getPendingTransactions
         _ = p1.size shouldBe 1
-<<<<<<< HEAD
-        p2 <- T.sleep(2.seconds) *> txPool.getPendingTransactions
-=======
         p2 <- T.sleep(2.seconds) >> txPool.getPendingTransactions
->>>>>>> 631a242c
         _ = p2.size shouldBe 0
       } yield ()
       p.unsafeRunSync()
