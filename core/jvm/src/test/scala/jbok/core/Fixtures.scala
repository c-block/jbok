package jbok.core

import jbok.core.models._
import scodec.bits._

object Fixtures {

  object Blocks {

    trait FixtureBlock {
      val header: BlockHeader
      val body: BlockBody
      val transactionHashes: List[ByteVector]
      val size: Long

      def block: Block = Block(header, body)
    }

    object ValidBlock extends FixtureBlock {
      // Arbitrary taken Block 3125369
      override val header: BlockHeader                 = Block3125369.header
      override val body: BlockBody                     = Block3125369.body
      override val transactionHashes: List[ByteVector] = Block3125369.transactionHashes
      override val size: Long                          = Block3125369.size
    }

<<<<<<< HEAD
    private val chainId: Byte = 0x3d.toByte
=======
    implicit val chainId: BigInt = 61
>>>>>>> 631a242c

    object Block3125369 extends FixtureBlock {
      val header = BlockHeader(
        parentHash = hex"8345d132564b3660aa5f27c9415310634b50dbc92579c65a0825d9a255227a71",
        ommersHash = hex"1dcc4de8dec75d7aab85b567b6ccd41ad312451b948a7413f0a142fd40d49347",
        beneficiary = hex"df7d7e053933b5cc24372f878c90e62dadad5d42",
        stateRoot = hex"087f96537eba43885ab563227262580b27fc5e6516db79a6fc4d3bcd241dda67",
        transactionsRoot = hex"8ae451039a8bf403b899dcd23252d94761ddd23b88c769d9b7996546edc47fac",
        receiptsRoot = hex"8b472d8d4d39bae6a5570c2a42276ed2d6a56ac51a1a356d5b17c5564d01fd5d",
        logsBloom = ByteVector.fromValidHex("0" * 512),
        difficulty = BigInt("14005986920576"),
        number = 3125369,
        gasLimit = 4699996,
        gasUsed = 84000,
        unixTimestamp = 1486131165,
        extraData = hex"d5830104098650617269747986312e31332e30826c69",
        mixHash = hex"be90ac33b3f6d0316e60eef505ff5ec7333c9f3c85c1a36fc2523cd6b75ddb8a",
        nonce = hex"2b0fb0c002946392"
      )

      val body = BlockBody(
        transactionList = List[SignedTransaction](
          SignedTransaction(
            tx = Transaction(
              nonce = BigInt("438550"),
              gasPrice = BigInt("20000000000"),
              gasLimit = BigInt("50000"),
              receivingAddress = Address(hex"ee4439beb5c71513b080bbf9393441697a29f478"),
              value = BigInt("1265230129703017984"),
              payload = ByteVector.empty
            ),
<<<<<<< HEAD
            chainId,
=======
>>>>>>> 631a242c
            0x9d.toByte,
            hex"5b496e526a65eac3c4312e683361bfdb873741acd3714c3bf1bcd7f01dd57ccb",
            hex"3a30af5f529c7fc1d43cfed773275290475337c5e499f383afd012edcc8d7299"
          ),
          SignedTransaction(
            tx = Transaction(
              nonce = BigInt("438551"),
              gasPrice = BigInt("20000000000"),
              gasLimit = BigInt("50000"),
              receivingAddress = Address(hex"c68e9954c7422f479e344faace70c692217ea05b"),
              value = BigInt("656010196207162880"),
              payload = ByteVector.empty
            ),
<<<<<<< HEAD
            chainId,
=======
>>>>>>> 631a242c
            0x9d.toByte,
            hex"377e542cd9cd0a4414752a18d0862a5d6ced24ee6dba26b583cd85bc435b0ccf",
            hex"579fee4fd96ecf9a92ec450be3c9a139a687aa3c72c7e43cfac8c1feaf65c4ac"
          ),
          SignedTransaction(
            tx = Transaction(
              nonce = BigInt("438552"),
              gasPrice = BigInt("20000000000"),
              gasLimit = BigInt("50000"),
              receivingAddress = Address(hex"19c5a95eeae4446c5d24363eab4355157e4f828b"),
              value = BigInt("3725976610361427456"),
              payload = ByteVector.empty
            ),
<<<<<<< HEAD
            chainId,
=======
>>>>>>> 631a242c
            0x9d.toByte,
            hex"a70267341ba0b33f7e6f122080aa767d52ba4879776b793c35efec31dc70778d",
            hex"3f66ed7f0197627cbedfe80fd8e525e8bc6c5519aae7955e7493591dcdf1d6d2"
          ),
          SignedTransaction(
            tx = Transaction(
              nonce = BigInt("438553"),
              gasPrice = BigInt("20000000000"),
              gasLimit = BigInt("50000"),
              receivingAddress = Address(hex"3435be928d783b7c48a2c3109cba0d97d680747a"),
              value = BigInt("108516826677274384"),
              payload = ByteVector.empty
            ),
<<<<<<< HEAD
            chainId,
=======
>>>>>>> 631a242c
            0x9d.toByte,
            hex"beb8226bdb90216ca29967871a6663b56bdd7b86cf3788796b52fd1ea3606698",
            hex"2446994156bc1780cb5806e730b171b38307d5de5b9b0d9ad1f9de82e00316b5",
          )
        ),
        ommerList = List[BlockHeader]()
      )

      val transactionHashes = List(
        hex"af854c57c64191827d1c80fc50f716f824508973e12e4d4c60d270520ce72edb",
        hex"f3e33ba2cb400221476fa4025afd95a13907734c38a4a8dff4b7d860ee5adc8f",
        hex"202359a4c0b0f11ca07d44fdeb3502ffe91c86ad4a9af47c27f11b23653339f2",
        hex"067bd4b1a9d37ff932473212856262d59f999935a4a357faf71b1d7e276b762b"
      )

      val size = 1000L
    }

    object Genesis extends FixtureBlock {
      val header = BlockHeader(
        parentHash = hex"0000000000000000000000000000000000000000000000000000000000000000",
        ommersHash = hex"1dcc4de8dec75d7aab85b567b6ccd41ad312451b948a7413f0a142fd40d49347",
        beneficiary = hex"0000000000000000000000000000000000000000",
        stateRoot = hex"d7f8974fb5ac78d9ac099b9ad5018bedc2ce0a72dad1827a1709da30580f0544",
        transactionsRoot = hex"56e81f171bcc55a6ff8345e692c0f86e5b48e01b996cadc001622fb5e363b421",
        receiptsRoot = hex"56e81f171bcc55a6ff8345e692c0f86e5b48e01b996cadc001622fb5e363b421",
        logsBloom = ByteVector.fromValidHex("0" * 512),
        difficulty = BigInt("17179869184"),
        number = 0,
        gasLimit = 5000,
        gasUsed = 0,
        unixTimestamp = 0,
        extraData = hex"11bbe8db4e347b4e8c937c1c8370e4b5ed33adb3db69cbdb7a38e1e50b1b82fa",
        mixHash = hex"0000000000000000000000000000000000000000000000000000000000000000",
        nonce = hex"0000000000000042"
      )
      override val body: BlockBody = BlockBody(
        transactionList = List[SignedTransaction](),
        ommerList = List[BlockHeader]()
      )
      override val transactionHashes: List[ByteVector] = List()
      override val size: Long                          = 540
<<<<<<< HEAD
    }

    object DaoForkBlock extends FixtureBlock {
      override val header: BlockHeader = BlockHeader(
        parentHash = hex"a218e2c611f21232d857e3c8cecdcdf1f65f25a4477f98f6f47e4063807f2308",
        ommersHash = hex"1dcc4de8dec75d7aab85b567b6ccd41ad312451b948a7413f0a142fd40d49347",
        beneficiary = hex"61c808d82a3ac53231750dadc13c777b59310bd9",
        stateRoot = hex"614d7d358b03cbdaf0343529673be20ad45809d02487f023e047efdce9da8aff",
        transactionsRoot = hex"d33068a7f21bff5018a00ca08a3566a06be4196dfe9e39f96e431565a619d455",
        receiptsRoot = hex"7bda9aa65977800376129148cbfe89d35a016dd51c95d6e6dc1e76307d315468",
        logsBloom = ByteVector.fromValidHex("0" * 512),
        difficulty = BigInt("62413376722602"),
        number = 1920000,
        gasLimit = 4712384,
        gasUsed = 84000,
        unixTimestamp = 1469020839,
        extraData = hex"e4b883e5bda9e7a59ee4bb99e9b1bc",
        mixHash = hex"c52daa7054babe515b17ee98540c0889cf5e1595c5dd77496997ca84a68c8da1",
        nonce = hex"05276a600980199d"
      )
      override val body: BlockBody = BlockBody(
        transactionList = List[SignedTransaction](
          SignedTransaction(
            tx = Transaction(
              nonce = BigInt("1"),
              gasPrice = BigInt("20000000000"),
              gasLimit = BigInt("21000"),
              receivingAddress = Address(hex"53d284357ec70ce289d6d64134dfac8e511c8a3d"),
              value = BigInt("10046680000000000000"),
              payload = ByteVector.empty
            ),
            chainId,
            0x1b.toByte,
            hex"8d94a55c7ac7adbfa2285ef7f4b0c955ae1a02647452cd4ead03ee6f449675c6",
            hex"67149821b74208176d78fc4dffbe37c8b64eecfd47532406b9727c4ae8eb7c9a",
          ),
          SignedTransaction(
            tx = Transaction(
              nonce = BigInt("1"),
              gasPrice = BigInt("20000000000"),
              gasLimit = BigInt("21000"),
              receivingAddress = Address(hex"53d284357ec70ce289d6d64134dfac8e511c8a3d"),
              value = BigInt("20093780000000000000"),
              payload = ByteVector.empty
            ),
            chainId,
            0x1c.toByte,
            hex"6d31e3d59bfea97a34103d8ce767a8fe7a79b8e2f30af1e918df53f9e78e69ab",
            hex"098e5b80e1cc436421aa54eb17e96b08fe80d28a2fbd46451b56f2bca7a321e7",
          ),
          SignedTransaction(
            tx = Transaction(
              nonce = BigInt("1"),
              gasPrice = BigInt("20000000000"),
              gasLimit = BigInt("21000"),
              receivingAddress = Address(hex"53d284357ec70ce289d6d64134dfac8e511c8a3d"),
              value = BigInt("1502561962583879700"),
              payload = ByteVector.empty
            ),
            chainId,
            0x1b.toByte,
            hex"fdbbc462a8a60ac3d8b13ee236b45af9b7991cf4f0f556d3af46aa5aeca242ab",
            hex"5de5dc03fdcb6cf6d14609dbe6f5ba4300b8ff917c7d190325d9ea2144a7a2fb",
          ),
          SignedTransaction(
            tx = Transaction(
              nonce = BigInt("1"),
              gasPrice = BigInt("20000000000"),
              gasLimit = BigInt("21000"),
              receivingAddress = Address(hex"53d284357ec70ce289d6d64134dfac8e511c8a3d"),
              value = BigInt("1022338440000000000"),
              payload = ByteVector.empty
            ),
            chainId,
            0x1b.toByte,
            hex"bafb9f71cef873b9e0395b9ed89aac4f2a752e2a4b88ba3c9b6c1fea254eae73",
            hex"1cef688f6718932f7705d9c1f0dd5a8aad9ddb196b826775f6e5703fdb997706",
          )
        ),
        ommerList = List[BlockHeader]()
      )

      override val transactionHashes: List[ByteVector] = List(
        hex"6f75b64d9364b71b43cde81a889f95df72e6be004b28477f9083ed0ee471a7f9",
        hex"50d8156ee48d01b56cb17b6cb2ac8f29e1bf565be0e604b2d8ffb2fb50a0f611",
        hex"4677a93807b73a0875d3a292eacb450d0af0d6f0eec6f283f8ad927ec539a17b",
        hex"2a5177e6d6cea40594c7d4b0115dcd087443be3ec2fa81db3c21946a5e51cea9"
      )
      override val size: Long = 978L
    }

    object ProDaoForkBlock extends FixtureBlock {
      override val header: BlockHeader = BlockHeader(
        parentHash = hex"a218e2c611f21232d857e3c8cecdcdf1f65f25a4477f98f6f47e4063807f2308",
        ommersHash = hex"1dcc4de8dec75d7aab85b567b6ccd41ad312451b948a7413f0a142fd40d49347",
        beneficiary = hex"bcdfc35b86bedf72f0cda046a3c16829a2ef41d1 ",
        stateRoot = hex"c5e389416116e3696cce82ec4533cce33efccb24ce245ae9546a4b8f0d5e9a75",
        transactionsRoot = hex"7701df8e07169452554d14aadd7bfa256d4a1d0355c1d174ab373e3e2d0a3743",
        receiptsRoot = hex"26cf9d9422e9dd95aedc7914db690b92bab6902f5221d62694a2fa5d065f534b",
        logsBloom = ByteVector.fromValidHex("0" * 512),
        difficulty = BigInt("62413376722602"),
        number = 1920000,
        gasLimit = 4712384,
        gasUsed = 84000,
        unixTimestamp = 1469020840,
        extraData = hex"64616f2d686172642d666f726b",
        mixHash = hex"5b5acbf4bf305f948bd7be176047b20623e1417f75597341a059729165b92397",
        nonce = hex"bede87201de42426"
      )
      override lazy val body: BlockBody = BlockBody(
        transactionList = List[SignedTransaction](
          SignedTransaction(
            tx = Transaction(
              nonce = BigInt("1"),
              gasPrice = BigInt("20000000000"),
              gasLimit = BigInt("21000"),
              receivingAddress = Address(hex"53d284357ec70ce289d6d64134dfac8e511c8a3d"),
              value = BigInt("1502561962583879700"),
              payload = ByteVector.empty
            ),
            0x3d.toByte,
            0x1b.toByte,
            hex"fdbbc462a8a60ac3d8b13ee236b45af9b7991cf4f0f556d3af46aa5aeca242ab",
            hex"5de5dc03fdcb6cf6d14609dbe6f5ba4300b8ff917c7d190325d9ea2144a7a2fb",
          ),
          SignedTransaction(
            tx = Transaction(
              nonce = BigInt("1"),
              gasPrice = BigInt("20000000000"),
              gasLimit = BigInt("21000"),
              receivingAddress = Address(hex"53d284357ec70ce289d6d64134dfac8e511c8a3d"),
              value = BigInt("10046680000000000000"),
              payload = ByteVector.empty
            ),
            chainId,
            0x1b.toByte,
            hex"8d94a55c7ac7adbfa2285ef7f4b0c955ae1a02647452cd4ead03ee6f449675c6",
            hex"67149821b74208176d78fc4dffbe37c8b64eecfd47532406b9727c4ae8eb7c9a",
          ),
          SignedTransaction(
            tx = Transaction(
              nonce = BigInt("1"),
              gasPrice = BigInt("20000000000"),
              gasLimit = BigInt("21000"),
              receivingAddress = Address(hex"53d284357ec70ce289d6d64134dfac8e511c8a3d"),
              value = BigInt("20093780000000000000"),
              payload = ByteVector.empty
            ),
            chainId,
            0x1c.toByte,
            hex"6d31e3d59bfea97a34103d8ce767a8fe7a79b8e2f30af1e918df53f9e78e69ab",
            hex"098e5b80e1cc436421aa54eb17e96b08fe80d28a2fbd46451b56f2bca7a321e7",
          ),
          SignedTransaction(
            tx = Transaction(
              nonce = BigInt("1"),
              gasPrice = BigInt("20000000000"),
              gasLimit = BigInt("21000"),
              receivingAddress = Address(hex"53d284357ec70ce289d6d64134dfac8e511c8a3d"),
              value = BigInt("1022338440000000000"),
              payload = ByteVector.empty
            ),
            chainId,
            0x1b.toByte,
            hex"bafb9f71cef873b9e0395b9ed89aac4f2a752e2a4b88ba3c9b6c1fea254eae73",
            hex"1cef688f6718932f7705d9c1f0dd5a8aad9ddb196b826775f6e5703fdb997706",
          )
        ),
        ommerList = List[BlockHeader]()
      )

      override val transactionHashes: List[ByteVector] = List(
        hex"4677a93807b73a0875d3a292eacb450d0af0d6f0eec6f283f8ad927ec539a17b",
        hex"6f75b64d9364b71b43cde81a889f95df72e6be004b28477f9083ed0ee471a7f9",
        hex"50d8156ee48d01b56cb17b6cb2ac8f29e1bf565be0e604b2d8ffb2fb50a0f611",
        hex"2a5177e6d6cea40594c7d4b0115dcd087443be3ec2fa81db3c21946a5e51cea9"
      )
      override val size: Long = 976
    }

    object DaoParentBlock extends FixtureBlock {
      override val header: BlockHeader = BlockHeader(
        parentHash = hex"505ffd21f4cbf2c5c34fa84cd8c92525f3a719b7ad18852bffddad601035f5f4",
        ommersHash = hex"1dcc4de8dec75d7aab85b567b6ccd41ad312451b948a7413f0a142fd40d49347",
        beneficiary = hex"2a65aca4d5fc5b5c859090a6c34d164135398226",
        stateRoot = hex"fdf2fc04580b95ca15defc639080b902e93892dcce288be0c1f7a7bbc778248b",
        transactionsRoot = hex"56e81f171bcc55a6ff8345e692c0f86e5b48e01b996cadc001622fb5e363b421",
        receiptsRoot = hex"56e81f171bcc55a6ff8345e692c0f86e5b48e01b996cadc001622fb5e363b421",
        logsBloom = ByteVector.fromValidHex("00" * 256),
        difficulty = BigInt("62382916183238"),
        number = 1919999,
        gasLimit = 4707788,
        gasUsed = 0,
        unixTimestamp = 1469020838,
        extraData = hex"4477617266506f6f6c",
        mixHash = hex"7f9ac1ddeafff0f926ed9887b8cf7d50c3f919d902e618b957022c46c8b404a6",
        nonce = hex"60832709c8979daa"
      )
      override lazy val body: BlockBody                     = ???
      override lazy val transactionHashes: List[ByteVector] = ???
      override lazy val size: Long                          = ???
=======
>>>>>>> 631a242c
    }
  }
}<|MERGE_RESOLUTION|>--- conflicted
+++ resolved
@@ -24,11 +24,7 @@
       override val size: Long                          = Block3125369.size
     }
 
-<<<<<<< HEAD
-    private val chainId: Byte = 0x3d.toByte
-=======
     implicit val chainId: BigInt = 61
->>>>>>> 631a242c
 
     object Block3125369 extends FixtureBlock {
       val header = BlockHeader(
@@ -60,10 +56,6 @@
               value = BigInt("1265230129703017984"),
               payload = ByteVector.empty
             ),
-<<<<<<< HEAD
-            chainId,
-=======
->>>>>>> 631a242c
             0x9d.toByte,
             hex"5b496e526a65eac3c4312e683361bfdb873741acd3714c3bf1bcd7f01dd57ccb",
             hex"3a30af5f529c7fc1d43cfed773275290475337c5e499f383afd012edcc8d7299"
@@ -77,10 +69,6 @@
               value = BigInt("656010196207162880"),
               payload = ByteVector.empty
             ),
-<<<<<<< HEAD
-            chainId,
-=======
->>>>>>> 631a242c
             0x9d.toByte,
             hex"377e542cd9cd0a4414752a18d0862a5d6ced24ee6dba26b583cd85bc435b0ccf",
             hex"579fee4fd96ecf9a92ec450be3c9a139a687aa3c72c7e43cfac8c1feaf65c4ac"
@@ -94,10 +82,6 @@
               value = BigInt("3725976610361427456"),
               payload = ByteVector.empty
             ),
-<<<<<<< HEAD
-            chainId,
-=======
->>>>>>> 631a242c
             0x9d.toByte,
             hex"a70267341ba0b33f7e6f122080aa767d52ba4879776b793c35efec31dc70778d",
             hex"3f66ed7f0197627cbedfe80fd8e525e8bc6c5519aae7955e7493591dcdf1d6d2"
@@ -111,10 +95,6 @@
               value = BigInt("108516826677274384"),
               payload = ByteVector.empty
             ),
-<<<<<<< HEAD
-            chainId,
-=======
->>>>>>> 631a242c
             0x9d.toByte,
             hex"beb8226bdb90216ca29967871a6663b56bdd7b86cf3788796b52fd1ea3606698",
             hex"2446994156bc1780cb5806e730b171b38307d5de5b9b0d9ad1f9de82e00316b5",
@@ -157,210 +137,6 @@
       )
       override val transactionHashes: List[ByteVector] = List()
       override val size: Long                          = 540
-<<<<<<< HEAD
-    }
-
-    object DaoForkBlock extends FixtureBlock {
-      override val header: BlockHeader = BlockHeader(
-        parentHash = hex"a218e2c611f21232d857e3c8cecdcdf1f65f25a4477f98f6f47e4063807f2308",
-        ommersHash = hex"1dcc4de8dec75d7aab85b567b6ccd41ad312451b948a7413f0a142fd40d49347",
-        beneficiary = hex"61c808d82a3ac53231750dadc13c777b59310bd9",
-        stateRoot = hex"614d7d358b03cbdaf0343529673be20ad45809d02487f023e047efdce9da8aff",
-        transactionsRoot = hex"d33068a7f21bff5018a00ca08a3566a06be4196dfe9e39f96e431565a619d455",
-        receiptsRoot = hex"7bda9aa65977800376129148cbfe89d35a016dd51c95d6e6dc1e76307d315468",
-        logsBloom = ByteVector.fromValidHex("0" * 512),
-        difficulty = BigInt("62413376722602"),
-        number = 1920000,
-        gasLimit = 4712384,
-        gasUsed = 84000,
-        unixTimestamp = 1469020839,
-        extraData = hex"e4b883e5bda9e7a59ee4bb99e9b1bc",
-        mixHash = hex"c52daa7054babe515b17ee98540c0889cf5e1595c5dd77496997ca84a68c8da1",
-        nonce = hex"05276a600980199d"
-      )
-      override val body: BlockBody = BlockBody(
-        transactionList = List[SignedTransaction](
-          SignedTransaction(
-            tx = Transaction(
-              nonce = BigInt("1"),
-              gasPrice = BigInt("20000000000"),
-              gasLimit = BigInt("21000"),
-              receivingAddress = Address(hex"53d284357ec70ce289d6d64134dfac8e511c8a3d"),
-              value = BigInt("10046680000000000000"),
-              payload = ByteVector.empty
-            ),
-            chainId,
-            0x1b.toByte,
-            hex"8d94a55c7ac7adbfa2285ef7f4b0c955ae1a02647452cd4ead03ee6f449675c6",
-            hex"67149821b74208176d78fc4dffbe37c8b64eecfd47532406b9727c4ae8eb7c9a",
-          ),
-          SignedTransaction(
-            tx = Transaction(
-              nonce = BigInt("1"),
-              gasPrice = BigInt("20000000000"),
-              gasLimit = BigInt("21000"),
-              receivingAddress = Address(hex"53d284357ec70ce289d6d64134dfac8e511c8a3d"),
-              value = BigInt("20093780000000000000"),
-              payload = ByteVector.empty
-            ),
-            chainId,
-            0x1c.toByte,
-            hex"6d31e3d59bfea97a34103d8ce767a8fe7a79b8e2f30af1e918df53f9e78e69ab",
-            hex"098e5b80e1cc436421aa54eb17e96b08fe80d28a2fbd46451b56f2bca7a321e7",
-          ),
-          SignedTransaction(
-            tx = Transaction(
-              nonce = BigInt("1"),
-              gasPrice = BigInt("20000000000"),
-              gasLimit = BigInt("21000"),
-              receivingAddress = Address(hex"53d284357ec70ce289d6d64134dfac8e511c8a3d"),
-              value = BigInt("1502561962583879700"),
-              payload = ByteVector.empty
-            ),
-            chainId,
-            0x1b.toByte,
-            hex"fdbbc462a8a60ac3d8b13ee236b45af9b7991cf4f0f556d3af46aa5aeca242ab",
-            hex"5de5dc03fdcb6cf6d14609dbe6f5ba4300b8ff917c7d190325d9ea2144a7a2fb",
-          ),
-          SignedTransaction(
-            tx = Transaction(
-              nonce = BigInt("1"),
-              gasPrice = BigInt("20000000000"),
-              gasLimit = BigInt("21000"),
-              receivingAddress = Address(hex"53d284357ec70ce289d6d64134dfac8e511c8a3d"),
-              value = BigInt("1022338440000000000"),
-              payload = ByteVector.empty
-            ),
-            chainId,
-            0x1b.toByte,
-            hex"bafb9f71cef873b9e0395b9ed89aac4f2a752e2a4b88ba3c9b6c1fea254eae73",
-            hex"1cef688f6718932f7705d9c1f0dd5a8aad9ddb196b826775f6e5703fdb997706",
-          )
-        ),
-        ommerList = List[BlockHeader]()
-      )
-
-      override val transactionHashes: List[ByteVector] = List(
-        hex"6f75b64d9364b71b43cde81a889f95df72e6be004b28477f9083ed0ee471a7f9",
-        hex"50d8156ee48d01b56cb17b6cb2ac8f29e1bf565be0e604b2d8ffb2fb50a0f611",
-        hex"4677a93807b73a0875d3a292eacb450d0af0d6f0eec6f283f8ad927ec539a17b",
-        hex"2a5177e6d6cea40594c7d4b0115dcd087443be3ec2fa81db3c21946a5e51cea9"
-      )
-      override val size: Long = 978L
-    }
-
-    object ProDaoForkBlock extends FixtureBlock {
-      override val header: BlockHeader = BlockHeader(
-        parentHash = hex"a218e2c611f21232d857e3c8cecdcdf1f65f25a4477f98f6f47e4063807f2308",
-        ommersHash = hex"1dcc4de8dec75d7aab85b567b6ccd41ad312451b948a7413f0a142fd40d49347",
-        beneficiary = hex"bcdfc35b86bedf72f0cda046a3c16829a2ef41d1 ",
-        stateRoot = hex"c5e389416116e3696cce82ec4533cce33efccb24ce245ae9546a4b8f0d5e9a75",
-        transactionsRoot = hex"7701df8e07169452554d14aadd7bfa256d4a1d0355c1d174ab373e3e2d0a3743",
-        receiptsRoot = hex"26cf9d9422e9dd95aedc7914db690b92bab6902f5221d62694a2fa5d065f534b",
-        logsBloom = ByteVector.fromValidHex("0" * 512),
-        difficulty = BigInt("62413376722602"),
-        number = 1920000,
-        gasLimit = 4712384,
-        gasUsed = 84000,
-        unixTimestamp = 1469020840,
-        extraData = hex"64616f2d686172642d666f726b",
-        mixHash = hex"5b5acbf4bf305f948bd7be176047b20623e1417f75597341a059729165b92397",
-        nonce = hex"bede87201de42426"
-      )
-      override lazy val body: BlockBody = BlockBody(
-        transactionList = List[SignedTransaction](
-          SignedTransaction(
-            tx = Transaction(
-              nonce = BigInt("1"),
-              gasPrice = BigInt("20000000000"),
-              gasLimit = BigInt("21000"),
-              receivingAddress = Address(hex"53d284357ec70ce289d6d64134dfac8e511c8a3d"),
-              value = BigInt("1502561962583879700"),
-              payload = ByteVector.empty
-            ),
-            0x3d.toByte,
-            0x1b.toByte,
-            hex"fdbbc462a8a60ac3d8b13ee236b45af9b7991cf4f0f556d3af46aa5aeca242ab",
-            hex"5de5dc03fdcb6cf6d14609dbe6f5ba4300b8ff917c7d190325d9ea2144a7a2fb",
-          ),
-          SignedTransaction(
-            tx = Transaction(
-              nonce = BigInt("1"),
-              gasPrice = BigInt("20000000000"),
-              gasLimit = BigInt("21000"),
-              receivingAddress = Address(hex"53d284357ec70ce289d6d64134dfac8e511c8a3d"),
-              value = BigInt("10046680000000000000"),
-              payload = ByteVector.empty
-            ),
-            chainId,
-            0x1b.toByte,
-            hex"8d94a55c7ac7adbfa2285ef7f4b0c955ae1a02647452cd4ead03ee6f449675c6",
-            hex"67149821b74208176d78fc4dffbe37c8b64eecfd47532406b9727c4ae8eb7c9a",
-          ),
-          SignedTransaction(
-            tx = Transaction(
-              nonce = BigInt("1"),
-              gasPrice = BigInt("20000000000"),
-              gasLimit = BigInt("21000"),
-              receivingAddress = Address(hex"53d284357ec70ce289d6d64134dfac8e511c8a3d"),
-              value = BigInt("20093780000000000000"),
-              payload = ByteVector.empty
-            ),
-            chainId,
-            0x1c.toByte,
-            hex"6d31e3d59bfea97a34103d8ce767a8fe7a79b8e2f30af1e918df53f9e78e69ab",
-            hex"098e5b80e1cc436421aa54eb17e96b08fe80d28a2fbd46451b56f2bca7a321e7",
-          ),
-          SignedTransaction(
-            tx = Transaction(
-              nonce = BigInt("1"),
-              gasPrice = BigInt("20000000000"),
-              gasLimit = BigInt("21000"),
-              receivingAddress = Address(hex"53d284357ec70ce289d6d64134dfac8e511c8a3d"),
-              value = BigInt("1022338440000000000"),
-              payload = ByteVector.empty
-            ),
-            chainId,
-            0x1b.toByte,
-            hex"bafb9f71cef873b9e0395b9ed89aac4f2a752e2a4b88ba3c9b6c1fea254eae73",
-            hex"1cef688f6718932f7705d9c1f0dd5a8aad9ddb196b826775f6e5703fdb997706",
-          )
-        ),
-        ommerList = List[BlockHeader]()
-      )
-
-      override val transactionHashes: List[ByteVector] = List(
-        hex"4677a93807b73a0875d3a292eacb450d0af0d6f0eec6f283f8ad927ec539a17b",
-        hex"6f75b64d9364b71b43cde81a889f95df72e6be004b28477f9083ed0ee471a7f9",
-        hex"50d8156ee48d01b56cb17b6cb2ac8f29e1bf565be0e604b2d8ffb2fb50a0f611",
-        hex"2a5177e6d6cea40594c7d4b0115dcd087443be3ec2fa81db3c21946a5e51cea9"
-      )
-      override val size: Long = 976
-    }
-
-    object DaoParentBlock extends FixtureBlock {
-      override val header: BlockHeader = BlockHeader(
-        parentHash = hex"505ffd21f4cbf2c5c34fa84cd8c92525f3a719b7ad18852bffddad601035f5f4",
-        ommersHash = hex"1dcc4de8dec75d7aab85b567b6ccd41ad312451b948a7413f0a142fd40d49347",
-        beneficiary = hex"2a65aca4d5fc5b5c859090a6c34d164135398226",
-        stateRoot = hex"fdf2fc04580b95ca15defc639080b902e93892dcce288be0c1f7a7bbc778248b",
-        transactionsRoot = hex"56e81f171bcc55a6ff8345e692c0f86e5b48e01b996cadc001622fb5e363b421",
-        receiptsRoot = hex"56e81f171bcc55a6ff8345e692c0f86e5b48e01b996cadc001622fb5e363b421",
-        logsBloom = ByteVector.fromValidHex("00" * 256),
-        difficulty = BigInt("62382916183238"),
-        number = 1919999,
-        gasLimit = 4707788,
-        gasUsed = 0,
-        unixTimestamp = 1469020838,
-        extraData = hex"4477617266506f6f6c",
-        mixHash = hex"7f9ac1ddeafff0f926ed9887b8cf7d50c3f919d902e618b957022c46c8b404a6",
-        nonce = hex"60832709c8979daa"
-      )
-      override lazy val body: BlockBody                     = ???
-      override lazy val transactionHashes: List[ByteVector] = ???
-      override lazy val size: Long                          = ???
-=======
->>>>>>> 631a242c
     }
   }
 }