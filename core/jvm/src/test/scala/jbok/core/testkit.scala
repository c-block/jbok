package jbok.core

import java.net.InetSocketAddress

import cats.effect.IO
import jbok.common.execution._
import jbok.common.testkit._
import jbok.core.config.Configs._
import jbok.core.config.GenesisConfig
import jbok.core.consensus.Consensus
import jbok.core.consensus.poa.clique.{Clique, CliqueConfig, CliqueConsensus}
import jbok.core.ledger.{BlockExecutor, History}
import jbok.core.messages._
import jbok.core.mining.{BlockMiner, SimAccount, TxGenerator}
import jbok.core.models._
import jbok.core.peer.discovery.{Discovery, PeerTable}
import jbok.core.peer.{Peer, PeerManager, PeerManagerPlatform, PeerNode, PeerStorePlatform, PeerType}
import jbok.core.pool.{BlockPool, BlockPoolConfig, OmmerPool, TxPool}
import jbok.core.sync._
import jbok.crypto.signature.{ECDSA, KeyPair, Signature}
import jbok.crypto.testkit._
import jbok.network.transport.UdpTransport
import jbok.persistent.KeyValueDB
import jbok.persistent.testkit._
import org.scalacheck._
import scodec.bits.ByteVector
import jbok.core.config.reference

import scala.concurrent.duration._

final case class Fixture(
    cId: Int,
    port: Int,
    miner: SimAccount,
    genesisConfig: GenesisConfig,
    consensusAlgo: String
) {
  implicit val chainId: BigInt = cId

  def consensus: IO[Consensus[IO]] = consensusAlgo match {
    case "clique" =>
      for {
        db        <- KeyValueDB.inmem[IO]
        history   <- History[IO](db)
        _         <- history.initGenesis(genesisConfig)
        blockPool <- BlockPool[IO](history, BlockPoolConfig())
        cliqueConfig = CliqueConfig(period = 100.millis)
<<<<<<< HEAD
        clique <- Clique[IO](cliqueConfig, history, miner.keyPair)
=======
        clique <- Clique[IO](cliqueConfig, genesisConfig, history, miner.keyPair)
>>>>>>> 631a242c
      } yield new CliqueConsensus[IO](clique, blockPool)
//
//    case "ethash" =>
//      for {
//        db      <- KeyValueDB.inmem[IO]
//        history <- History[IO](db)
//        blockChainConfig = BlockChainConfig()
//        miningConfig     = MiningConfig()
//        daoForkConfig    = DaoForkConfig()
//        ethashMiner <- EthashMinerPlatform[IO](miningConfig)
//        blockPool   <- BlockPool[IO](history)
//        ov = new EthashOmmersValidator[IO](history, blockChainConfig, daoForkConfig)
//        hv = new EthashHeaderValidator[IO](blockChainConfig, daoForkConfig)
//      } yield new EthashConsensus[IO](blockChainConfig, miningConfig, history, blockPool, ethashMiner, ov, hv)
  }
}

object testkit {
  def defaultFixture(port: Int = 10001, algo: String = "clique"): Fixture = cliqueFixture(port)

  implicit val chainId: BigInt = 1

  def cliqueFixture(port: Int): Fixture = {
<<<<<<< HEAD
    val chainId = 0
    val miner   = SimAccount(Signature[ECDSA].generateKeyPair().unsafeRunSync(), BigInt("1000000000000000000000000"), 0)
    val alloc   = Map(miner.address.toString -> miner.balance.toString())
    val genesisConfig =
      GenesisConfig.default.copy(alloc = alloc, extraData = Clique.fillExtraData(miner.address :: Nil).toHex)
=======
    val miner =
      SimAccount(Signature[ECDSA].generateKeyPair[IO]().unsafeRunSync(), BigInt("1000000000000000000000000"), 0)
    val alloc = Map(miner.address.toString -> miner.balance.toString())
    val genesisConfig =
      reference.genesis.copy(alloc = alloc, extraData = Clique.fillExtraData(miner.address :: Nil))
>>>>>>> 631a242c

    Fixture(chainId.toInt, port, miner, genesisConfig, "clique")
  }

  def fixture(port: Int): Fixture = {
<<<<<<< HEAD
    val chainId       = 0
    val miner         = SimAccount(Signature[ECDSA].generateKeyPair().unsafeRunSync(), BigInt("100000000000000000000"), 0)
    val alloc         = Map(miner.address.toString -> miner.balance.toString())
    val genesisConfig = GenesisConfig.default.copy(alloc = alloc)
    Fixture(chainId, port, miner, genesisConfig, "ethash")
=======
    val miner         = SimAccount(Signature[ECDSA].generateKeyPair[IO]().unsafeRunSync(), BigInt("100000000000000000000"), 0)
    val alloc         = Map(miner.address.toString -> miner.balance.toString())
    val genesisConfig = reference.genesis.copy(alloc = alloc)
    Fixture(chainId.toInt, port, miner, genesisConfig, "ethash")
>>>>>>> 631a242c
  }

  implicit val arbUint256 = Arbitrary {
    for {
      bytes <- genBoundedByteVector(32, 32)
    } yield UInt256(bytes)
  }

  implicit val arbAccount: Arbitrary[Account] = Arbitrary {
    for {
      nonce       <- arbUint256.arbitrary
      balance     <- arbUint256.arbitrary
      storageRoot <- genBoundedByteVector(32, 32)
      codeHash    <- genBoundedByteVector(32, 32)
    } yield Account(nonce, balance, storageRoot, codeHash)
  }

  implicit val arbAddress: Arbitrary[Address] = Arbitrary {
    for {
      bytes <- genBoundedByteVector(20, 20)
    } yield Address(bytes)
  }

  def genTx: Gen[Transaction] =
    for {
      nonce            <- bigIntGen
      gasPrice         <- bigIntGen
      gasLimit         <- bigIntGen
      receivingAddress <- Gen.option(arbAddress.arbitrary)
      value            <- bigIntGen
      payload          <- arbByteVector.arbitrary
    } yield Transaction(nonce, gasPrice, gasLimit, receivingAddress, value, payload)

  implicit val arbTransaction: Arbitrary[Transaction] = Arbitrary {
    genTx
  }

  implicit val arbSignedTransaction: Arbitrary[SignedTransaction] = Arbitrary {
    for {
      tx <- arbTransaction.arbitrary
<<<<<<< HEAD
      keyPair = Signature[ECDSA].generateKeyPair().unsafeRunSync()
      stx     = SignedTransaction.sign(tx, keyPair, 0)
=======
      keyPair = Signature[ECDSA].generateKeyPair[IO]().unsafeRunSync()
      stx     = SignedTransaction.sign[IO](tx, keyPair).unsafeRunSync()
>>>>>>> 631a242c
    } yield stx
  }

  implicit val arbBlockHeader: Arbitrary[BlockHeader] = Arbitrary {
    for {
      parentHash       <- genBoundedByteVector(32, 32)
      ommersHash       <- genBoundedByteVector(32, 32)
      beneficiary      <- genBoundedByteVector(20, 20)
      stateRoot        <- genBoundedByteVector(32, 32)
      transactionsRoot <- genBoundedByteVector(32, 32)
      receiptsRoot     <- genBoundedByteVector(32, 32)
      logsBloom        <- genBoundedByteVector(256, 256)
      difficulty       <- bigIntGen
      number           <- bigIntGen
      gasLimit         <- bigIntGen
      gasUsed          <- bigIntGen
      unixTimestamp    <- Gen.chooseNum(0L, Long.MaxValue)
      extraData        <- arbByteVector.arbitrary
      mixHash          <- genBoundedByteVector(32, 32)
      nonce            <- genBoundedByteVector(8, 8)
    } yield
      BlockHeader(
        parentHash = parentHash,
        ommersHash = ommersHash,
        beneficiary = beneficiary,
        stateRoot = stateRoot,
        transactionsRoot = transactionsRoot,
        receiptsRoot = receiptsRoot,
        logsBloom = logsBloom,
        difficulty = difficulty,
        number = number,
        gasLimit = gasLimit,
        gasUsed = gasUsed,
        unixTimestamp = unixTimestamp,
        extraData = extraData,
        mixHash = mixHash,
        nonce = nonce
      )
  }

  implicit def arbBlockBody(implicit ev: Fixture): Arbitrary[BlockBody] = Arbitrary {
    for {
      stxs <- arbTxs.arbitrary
    } yield BlockBody(stxs, Nil)
  }

  implicit def arbSignedTransactions(implicit ev: Fixture): Arbitrary[SignedTransactions] = Arbitrary {
    for {
      txs <- arbTxs.arbitrary
    } yield SignedTransactions(txs)
  }

  implicit def arbBlock(implicit ev: Fixture): Arbitrary[Block] = Arbitrary {
    for {
      header <- arbBlockHeader.arbitrary
      body   <- arbBlockBody.arbitrary
    } yield Block(header, body)
  }

  implicit val arbReceipt: Arbitrary[Receipt] = Arbitrary {
    for {
      postTransactionStateHash <- genBoundedByteVector(32, 32)
      cumulativeGasUsed        <- bigIntGen
      logsBloomFilter          <- genBoundedByteVector(256, 256)
    } yield
      Receipt(
        postTransactionStateHash = postTransactionStateHash,
        cumulativeGasUsed = cumulativeGasUsed,
        logsBloomFilter = logsBloomFilter,
        logs = Nil
      )
  }

  implicit def arbPeerManager(implicit fixture: Fixture): Arbitrary[PeerManager[IO]] = Arbitrary {
    genPeerManager(reference.peer.copy(port = fixture.port))
  }

  def genTxPool(config: TxPoolConfig = TxPoolConfig())(implicit fixture: Fixture): Gen[TxPool[IO]] = {
    val pm = random[PeerManager[IO]]
    TxPool[IO](config, pm).unsafeRunSync
  }

  implicit def arbTxPool(implicit fixture: Fixture): Arbitrary[TxPool[IO]] = Arbitrary {
    genTxPool()
  }

  def genStatus(number: BigInt = 0,
                chainId: BigInt = reference.genesis.chainId,
                genesisHash: ByteVector = reference.genesis.header.hash): Gen[Status] =
    Gen.delay(Status(chainId, genesisHash, number))

  def genPeer: Gen[Peer[IO]] =
    for {
      keyPair <- arbKeyPair.arbitrary
      status  <- genStatus()
    } yield Peer.dummy[IO](keyPair.public, status).unsafeRunSync()

  implicit val arbPeer: Arbitrary[Peer[IO]] = Arbitrary {
    genPeer
  }

  def genPeers(min: Int, max: Int): Gen[List[Peer[IO]]] =
    for {
      size  <- Gen.chooseNum(min, max)
      peers <- Gen.listOfN(size, genPeer)
    } yield peers

  def genBlockHash: Gen[BlockHash] =
    for {
      hash   <- genBoundedByteVector(32, 32)
      number <- bigIntGen
    } yield BlockHash(hash, number)

  def genNewBlockHashes: Gen[NewBlockHashes] =
    for {
      hashes <- Gen.listOf(genBlockHash)
    } yield NewBlockHashes(hashes)

  implicit val arbNewBlockHashes: Arbitrary[NewBlockHashes] = Arbitrary(genNewBlockHashes)

  def genTxs(min: Int = 0, max: Int = 1024)(implicit fixture: Fixture): Gen[List[SignedTransaction]] =
    for {
      size <- Gen.chooseNum(min, max)
      generator = TxGenerator(fixture.miner).unsafeRunSync()
      txs       = generator.genTxs.take(size).compile.toList.unsafeRunSync()
    } yield txs

  implicit def arbTxs(implicit ev: Fixture): Arbitrary[List[SignedTransaction]] = Arbitrary {
    genTxs()
  }

  def genBlockMiner(implicit fixture: Fixture): Gen[BlockMiner[IO]] = {
    val sm    = random[SyncManager[IO]]
<<<<<<< HEAD
    val miner = BlockMiner[IO](MiningConfig(), sm).unsafeRunSync()
=======
    val miner = BlockMiner[IO](reference.mining, sm).unsafeRunSync()
>>>>>>> 631a242c
    miner
  }

  implicit def arbBlockMiner(implicit fixture: Fixture): Arbitrary[BlockMiner[IO]] = Arbitrary {
    genBlockMiner
  }

  def genBlocks(min: Int, max: Int)(implicit fixture: Fixture): Gen[List[Block]] =
    for {
      miner <- genBlockMiner
      size  <- Gen.chooseNum(min, max)
      blocks = miner.stream.take(size).compile.toList.unsafeRunSync()
    } yield blocks.map(_.block)

  def genBlock(
      parentOpt: Option[Block] = None,
      stxsOpt: Option[List[SignedTransaction]] = None,
      ommersOpt: Option[List[BlockHeader]] = None
  )(implicit fixture: Fixture): Gen[Block] =
    for {
      miner <- genBlockMiner
      mined = miner.mine1(parentOpt, stxsOpt, ommersOpt).unsafeRunSync()
    } yield mined.block

  def genPeerManager(config: PeerConfig)(implicit fixture: Fixture): Gen[PeerManager[IO]] = {
    implicit val chainId: BigInt = fixture.cId
    val keyPair                  = Signature[ECDSA].generateKeyPair[IO]().unsafeRunSync()
    val history                  = fixture.consensus.unsafeRunSync().history
    PeerManagerPlatform[IO](config, Some(keyPair), history).unsafeRunSync()
  }

  def genBlockPool(config: BlockPoolConfig = BlockPoolConfig())(implicit fixture: Fixture): Gen[BlockPool[IO]] = {
    val consensus = fixture.consensus.unsafeRunSync()
    val history   = consensus.history
    BlockPool(history, config).unsafeRunSync()
  }

  implicit def arbBlockPool(implicit fixture: Fixture): Arbitrary[BlockPool[IO]] = Arbitrary {
    genBlockPool()
  }

  def genOmmerPool(poolSize: Int = 30)(implicit fixture: Fixture): Gen[OmmerPool[IO]] = {
    val consensus = fixture.consensus.unsafeRunSync()
    val history   = consensus.history
    OmmerPool(history, poolSize).unsafeRunSync()
  }

  implicit def arbOmmerPool(implicit fixture: Fixture): Arbitrary[OmmerPool[IO]] = Arbitrary {
    genOmmerPool()
  }

  implicit def arbHistory(implicit fixture: Fixture): Arbitrary[History[IO]] = Arbitrary {
    val consensus = fixture.consensus.unsafeRunSync()
    consensus.history
  }

  implicit def arbBlockExecutor(implicit fixture: Fixture): Arbitrary[BlockExecutor[IO]] = Arbitrary {
    val consensus = fixture.consensus.unsafeRunSync()
    val keyPair   = Signature[ECDSA].generateKeyPair[IO]().unsafeRunSync()
    val pm = PeerManagerPlatform[IO](reference.peer.copy(port = fixture.port), Some(keyPair), consensus.history)
      .unsafeRunSync()
    BlockExecutor[IO](reference.history, consensus, pm).unsafeRunSync()
  }

  def genFullSync(config: SyncConfig = reference.sync)(implicit fixture: Fixture): Gen[FullSync[IO]] = {
    val executor = random[BlockExecutor[IO]]
    FullSync[IO](config, executor).unsafeRunSync()
  }

  def genSyncManager(config: SyncConfig = reference.sync)(implicit fixture: Fixture): Gen[SyncManager[IO]] = {
    val executor = random[BlockExecutor[IO]]
    SyncManager[IO](config, executor).unsafeRunSync()
  }

  implicit def arbSyncManager(implicit fixture: Fixture): Arbitrary[SyncManager[IO]] = Arbitrary {
    genSyncManager()
  }

  def genDiscovery(port: Int): Gen[Discovery[IO]] = {
    val config         = reference.peer.copy(discoveryPort = port)
    val (transport, _) = UdpTransport[IO](config.discoveryAddr).allocated.unsafeRunSync()
    val keyPair        = random[KeyPair]
    val db             = random[KeyValueDB[IO]]
    val store          = PeerStorePlatform.fromKV(db)
    Discovery[IO](config, transport, keyPair, store).unsafeRunSync()
  }

  def genPeerTable: Gen[PeerTable[IO]] = {
    val peerNode = PeerNode(random[KeyPair].public, "localhost", 10000, 0, PeerType.Trusted)
    val db       = random[KeyValueDB[IO]]
    val store    = PeerStorePlatform.fromKV(db)
    PeerTable(peerNode, store, Vector.empty).unsafeRunSync()
  }

  implicit val arbPeerTable: Arbitrary[PeerTable[IO]] = Arbitrary {
    genPeerTable
  }

  implicit val arbPeerNode: Arbitrary[PeerNode] = Arbitrary {
    for {
      port <- Gen.chooseNum(10000, 60000)
      kp = random[KeyPair]
    } yield PeerNode(kp.public, "localhost", port, 0, PeerType.Trusted)
  }
}<|MERGE_RESOLUTION|>--- conflicted
+++ resolved
@@ -45,11 +45,7 @@
         _         <- history.initGenesis(genesisConfig)
         blockPool <- BlockPool[IO](history, BlockPoolConfig())
         cliqueConfig = CliqueConfig(period = 100.millis)
-<<<<<<< HEAD
-        clique <- Clique[IO](cliqueConfig, history, miner.keyPair)
-=======
         clique <- Clique[IO](cliqueConfig, genesisConfig, history, miner.keyPair)
->>>>>>> 631a242c
       } yield new CliqueConsensus[IO](clique, blockPool)
 //
 //    case "ethash" =>
@@ -73,36 +69,20 @@
   implicit val chainId: BigInt = 1
 
   def cliqueFixture(port: Int): Fixture = {
-<<<<<<< HEAD
-    val chainId = 0
-    val miner   = SimAccount(Signature[ECDSA].generateKeyPair().unsafeRunSync(), BigInt("1000000000000000000000000"), 0)
-    val alloc   = Map(miner.address.toString -> miner.balance.toString())
-    val genesisConfig =
-      GenesisConfig.default.copy(alloc = alloc, extraData = Clique.fillExtraData(miner.address :: Nil).toHex)
-=======
     val miner =
       SimAccount(Signature[ECDSA].generateKeyPair[IO]().unsafeRunSync(), BigInt("1000000000000000000000000"), 0)
     val alloc = Map(miner.address.toString -> miner.balance.toString())
     val genesisConfig =
       reference.genesis.copy(alloc = alloc, extraData = Clique.fillExtraData(miner.address :: Nil))
->>>>>>> 631a242c
 
     Fixture(chainId.toInt, port, miner, genesisConfig, "clique")
   }
 
   def fixture(port: Int): Fixture = {
-<<<<<<< HEAD
-    val chainId       = 0
-    val miner         = SimAccount(Signature[ECDSA].generateKeyPair().unsafeRunSync(), BigInt("100000000000000000000"), 0)
-    val alloc         = Map(miner.address.toString -> miner.balance.toString())
-    val genesisConfig = GenesisConfig.default.copy(alloc = alloc)
-    Fixture(chainId, port, miner, genesisConfig, "ethash")
-=======
     val miner         = SimAccount(Signature[ECDSA].generateKeyPair[IO]().unsafeRunSync(), BigInt("100000000000000000000"), 0)
     val alloc         = Map(miner.address.toString -> miner.balance.toString())
     val genesisConfig = reference.genesis.copy(alloc = alloc)
     Fixture(chainId.toInt, port, miner, genesisConfig, "ethash")
->>>>>>> 631a242c
   }
 
   implicit val arbUint256 = Arbitrary {
@@ -143,13 +123,8 @@
   implicit val arbSignedTransaction: Arbitrary[SignedTransaction] = Arbitrary {
     for {
       tx <- arbTransaction.arbitrary
-<<<<<<< HEAD
-      keyPair = Signature[ECDSA].generateKeyPair().unsafeRunSync()
-      stx     = SignedTransaction.sign(tx, keyPair, 0)
-=======
       keyPair = Signature[ECDSA].generateKeyPair[IO]().unsafeRunSync()
       stx     = SignedTransaction.sign[IO](tx, keyPair).unsafeRunSync()
->>>>>>> 631a242c
     } yield stx
   }
 
@@ -283,11 +258,7 @@
 
   def genBlockMiner(implicit fixture: Fixture): Gen[BlockMiner[IO]] = {
     val sm    = random[SyncManager[IO]]
-<<<<<<< HEAD
-    val miner = BlockMiner[IO](MiningConfig(), sm).unsafeRunSync()
-=======
     val miner = BlockMiner[IO](reference.mining, sm).unsafeRunSync()
->>>>>>> 631a242c
     miner
   }
 
