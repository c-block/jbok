--- conflicted
+++ resolved
@@ -157,11 +157,7 @@
   "SyncManager FastSync" should {
 
     "fast sync to median state if best peer number - offset >= current best number" in {
-<<<<<<< HEAD
-      val config = SyncConfig(fastEnabled = true, fastSyncOffset = 0)
-=======
       val config = reference.sync.copy(fastEnabled = true, fastSyncOffset = 0)
->>>>>>> 631a242c
       val sm1    = random[SyncManager[IO]](genSyncManager(config)(fixture))
       val sm2    = random[SyncManager[IO]](genSyncManager(config)(fixture.copy(port = fixture.port + 1)))
       val sm3    = random[SyncManager[IO]](genSyncManager(config)(fixture.copy(port = fixture.port + 2)))
@@ -188,11 +184,7 @@
     }
 
     "skip fast sync if best peer number - offset < current best number" in {
-<<<<<<< HEAD
-      val config = SyncConfig(fastEnabled = true)
-=======
       val config = reference.sync.copy(fastEnabled = true)
->>>>>>> 631a242c
       val sm1    = random[SyncManager[IO]](genSyncManager(config)(fixture))
       val sm2    = random[SyncManager[IO]](genSyncManager(config)(fixture.copy(port = fixture.port + 1)))
       val sm3    = random[SyncManager[IO]](genSyncManager(config)(fixture.copy(port = fixture.port + 2)))
@@ -223,11 +215,7 @@
 
   "SyncManager" should {
     "start with FastSync then switch to FullSync" in {
-<<<<<<< HEAD
-      val config = SyncConfig(fastEnabled = true, fastSyncOffset = 5)
-=======
       val config = reference.sync.copy(fastEnabled = true, fastSyncOffset = 5)
->>>>>>> 631a242c
       val sm1    = random[SyncManager[IO]](genSyncManager(config)(fixture))
       val sm2    = random[SyncManager[IO]](genSyncManager(config)(fixture.copy(port = fixture.port + 1)))
       val sm3    = random[SyncManager[IO]](genSyncManager(config)(fixture.copy(port = fixture.port + 2)))
