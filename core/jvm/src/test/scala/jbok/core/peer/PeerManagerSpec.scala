package jbok.core.peer

import cats.effect.{Fiber, IO}
import cats.implicits._
import fs2._
import jbok.JbokSpec
import jbok.common.execution._
import jbok.common.testkit._
<<<<<<< HEAD
import jbok.core.config.Configs.PeerConfig
=======
import jbok.core.config.reference
>>>>>>> 631a242c
import jbok.core.testkit._

import scala.concurrent.duration._

class PeerManagerSpec extends JbokSpec {
  def startAll(pms: PeerManager[IO]*): IO[Fiber[IO, Unit]] =
    for {
      fiber <- Stream.emits(pms).map(_.stream).parJoinUnbounded.compile.drain.start
      _     <- T.sleep(1.second)
      _     <- pms.tail.toList.traverse(_.addPeerNode(pms.head.peerNode))
      _     <- T.sleep(1.second)
    } yield fiber

  "PeerManager" should {
    implicit val fixture = defaultFixture()

    "keep incoming connections <= maxOpen" in {
<<<<<<< HEAD
      val pm1 = random[PeerManager[IO]](genPeerManager(PeerConfig(10001, maxIncomingPeers = 1)))
      val pm2 = random[PeerManager[IO]](genPeerManager(PeerConfig(10002)))
      val pm3 = random[PeerManager[IO]](genPeerManager(PeerConfig(10003)))
=======
      val pm1 = random[PeerManager[IO]](genPeerManager(reference.peer.copy(port = 10001, maxIncomingPeers = 1)))
      val pm2 = random[PeerManager[IO]](genPeerManager(reference.peer.copy(port = 10002)))
      val pm3 = random[PeerManager[IO]](genPeerManager(reference.peer.copy(port = 10003)))
>>>>>>> 631a242c

      val p = for {
        fiber    <- startAll(pm1, pm2, pm3)
        incoming <- pm1.incoming.get
        _ = incoming.size shouldBe 1
        _ <- fiber.cancel
      } yield ()
      p.unsafeRunSync()
    }

    "keep outgoing connections <= maxOpen" in {
<<<<<<< HEAD
      val pm1     = random[PeerManager[IO]](genPeerManager(PeerConfig(10001)))
      val pm2     = random[PeerManager[IO]](genPeerManager(PeerConfig(10002)))
      val pm3     = random[PeerManager[IO]](genPeerManager(PeerConfig(10003)))
=======
      val pm1     = random[PeerManager[IO]](genPeerManager(reference.peer.copy(port = 10001)))
      val pm2     = random[PeerManager[IO]](genPeerManager(reference.peer.copy(port = 10002)))
      val pm3     = random[PeerManager[IO]](genPeerManager(reference.peer.copy(port = 10003)))
>>>>>>> 631a242c
      val maxOpen = 1

      val p = for {
        fiber    <- Stream(pm1, pm2, pm3).map(_.listen()).parJoinUnbounded.compile.drain.start
        _        <- T.sleep(1.seconds)
        _        <- pm1.addPeerNode(pm2.peerNode, pm3.peerNode)
        _        <- pm1.connect(maxOpen).compile.drain.start
        _        <- T.sleep(1.seconds)
        outgoing <- pm1.outgoing.get
        _ = outgoing.size shouldBe maxOpen
        _ <- fiber.cancel
      } yield ()

      p.unsafeRunSync()
    }

    "get local status" in {
      val pm     = random[PeerManager[IO]]
      val status = pm.localStatus.unsafeRunSync()
      status.genesisHash shouldBe pm.history.getBestBlock.unsafeRunSync().header.hash
    }

    "fail if peers are incompatible" in {
<<<<<<< HEAD
      val pm1 = random[PeerManager[IO]](genPeerManager(PeerConfig(10001))(fixture))
      val pm2 =
        random[PeerManager[IO]](genPeerManager(PeerConfig(10002))(fixture.copy(cId = fixture.cId + 1)))
=======
      val pm1 = random[PeerManager[IO]](genPeerManager(reference.peer.copy(port = 10001)))
      val pm2 =
        random[PeerManager[IO]](genPeerManager(reference.peer.copy(port = 10002))(fixture.copy(cId = fixture.cId + 1)))
>>>>>>> 631a242c

      val p = for {
        fiber    <- startAll(pm1, pm2)
        incoming <- pm1.incoming.get
        _ = incoming.size shouldBe 0
        _ <- fiber.cancel
      } yield ()

      p.unsafeRunSync()
    }

    "close connection explicitly" in {
<<<<<<< HEAD
      val pm1 = random[PeerManager[IO]](genPeerManager(PeerConfig(10001)))
      val pm2 = random[PeerManager[IO]](genPeerManager(PeerConfig(10002)))
=======
      val pm1 = random[PeerManager[IO]](genPeerManager(reference.peer.copy(port = 10001)))
      val pm2 = random[PeerManager[IO]](genPeerManager(reference.peer.copy(port = 10002)))
>>>>>>> 631a242c

      val p = for {
        fiber    <- startAll(pm1, pm2)
        incoming <- pm1.incoming.get
        outgoing <- pm2.outgoing.get
        _ = incoming.size shouldBe 1
        _ = outgoing.size shouldBe 1
        _        <- pm2.close(pm1.keyPair.public)
        _        <- T.sleep(1.seconds)
        incoming <- pm1.incoming.get
        outgoing <- pm2.outgoing.get
        _ = incoming.size shouldBe 0
        _ = outgoing.size shouldBe 0
        _ <- fiber.cancel
      } yield ()

      p.unsafeRunSync()
    }
  }
}<|MERGE_RESOLUTION|>--- conflicted
+++ resolved
@@ -6,11 +6,7 @@
 import jbok.JbokSpec
 import jbok.common.execution._
 import jbok.common.testkit._
-<<<<<<< HEAD
-import jbok.core.config.Configs.PeerConfig
-=======
 import jbok.core.config.reference
->>>>>>> 631a242c
 import jbok.core.testkit._
 
 import scala.concurrent.duration._
@@ -28,15 +24,9 @@
     implicit val fixture = defaultFixture()
 
     "keep incoming connections <= maxOpen" in {
-<<<<<<< HEAD
-      val pm1 = random[PeerManager[IO]](genPeerManager(PeerConfig(10001, maxIncomingPeers = 1)))
-      val pm2 = random[PeerManager[IO]](genPeerManager(PeerConfig(10002)))
-      val pm3 = random[PeerManager[IO]](genPeerManager(PeerConfig(10003)))
-=======
       val pm1 = random[PeerManager[IO]](genPeerManager(reference.peer.copy(port = 10001, maxIncomingPeers = 1)))
       val pm2 = random[PeerManager[IO]](genPeerManager(reference.peer.copy(port = 10002)))
       val pm3 = random[PeerManager[IO]](genPeerManager(reference.peer.copy(port = 10003)))
->>>>>>> 631a242c
 
       val p = for {
         fiber    <- startAll(pm1, pm2, pm3)
@@ -48,15 +38,9 @@
     }
 
     "keep outgoing connections <= maxOpen" in {
-<<<<<<< HEAD
-      val pm1     = random[PeerManager[IO]](genPeerManager(PeerConfig(10001)))
-      val pm2     = random[PeerManager[IO]](genPeerManager(PeerConfig(10002)))
-      val pm3     = random[PeerManager[IO]](genPeerManager(PeerConfig(10003)))
-=======
       val pm1     = random[PeerManager[IO]](genPeerManager(reference.peer.copy(port = 10001)))
       val pm2     = random[PeerManager[IO]](genPeerManager(reference.peer.copy(port = 10002)))
       val pm3     = random[PeerManager[IO]](genPeerManager(reference.peer.copy(port = 10003)))
->>>>>>> 631a242c
       val maxOpen = 1
 
       val p = for {
@@ -80,15 +64,9 @@
     }
 
     "fail if peers are incompatible" in {
-<<<<<<< HEAD
-      val pm1 = random[PeerManager[IO]](genPeerManager(PeerConfig(10001))(fixture))
-      val pm2 =
-        random[PeerManager[IO]](genPeerManager(PeerConfig(10002))(fixture.copy(cId = fixture.cId + 1)))
-=======
       val pm1 = random[PeerManager[IO]](genPeerManager(reference.peer.copy(port = 10001)))
       val pm2 =
         random[PeerManager[IO]](genPeerManager(reference.peer.copy(port = 10002))(fixture.copy(cId = fixture.cId + 1)))
->>>>>>> 631a242c
 
       val p = for {
         fiber    <- startAll(pm1, pm2)
@@ -101,13 +79,8 @@
     }
 
     "close connection explicitly" in {
-<<<<<<< HEAD
-      val pm1 = random[PeerManager[IO]](genPeerManager(PeerConfig(10001)))
-      val pm2 = random[PeerManager[IO]](genPeerManager(PeerConfig(10002)))
-=======
       val pm1 = random[PeerManager[IO]](genPeerManager(reference.peer.copy(port = 10001)))
       val pm2 = random[PeerManager[IO]](genPeerManager(reference.peer.copy(port = 10002)))
->>>>>>> 631a242c
 
       val p = for {
         fiber    <- startAll(pm1, pm2)
