--- conflicted
+++ resolved
@@ -13,12 +13,9 @@
     <logger name="org.http4s.server" level="WARN" />
     <logger name="com.offbynull.portmapper" level="INFO" />
     <logger name="scalacache" level="INFO" />
-<<<<<<< HEAD
-=======
     <logger name="io.netty" level="WARN" />
     <logger name="io.lettuce" level="WARN" />
     <logger name="reactor" level="WARN" />
->>>>>>> 631a242c
 
     <root level="DEBUG">
         <appender-ref ref="OUTPUT"/>
