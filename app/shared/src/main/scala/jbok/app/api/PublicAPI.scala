package jbok.app.api

import io.circe.generic.JsonCodec
import jbok.core.models._
import scodec.bits.ByteVector
import jbok.codec.json.implicits._

import scala.scalajs.js.annotation.{JSExportAll, JSExportTopLevel}

@JsonCodec
sealed trait BlockParam

object BlockParam {
  @JSExportTopLevel("BlockParam.WithNumber")
  @JSExportAll
  case class WithNumber(n: BigInt) extends BlockParam
<<<<<<< HEAD
  case object Latest               extends BlockParam
  case object Earliest             extends BlockParam
=======
  @JSExportTopLevel("BlockParam.Latest")
  case object Latest extends BlockParam
  @JSExportTopLevel("BlockParam.Earliest")
  case object Earliest extends BlockParam
>>>>>>> 631a242c
}

@JSExportAll
@JsonCodec
case class CallTx(
    from: Option[Address],
    to: Option[Address],
    gas: Option[BigInt],
    gasPrice: BigInt,
    value: BigInt,
    data: ByteVector
)

trait PublicAPI[F[_]] {
  def bestBlockNumber: F[BigInt]

  def getBlockTransactionCountByHash(blockHash: ByteVector): F[Option[Int]]

  def getBlockByHash(blockHash: ByteVector): F[Option[Block]]

  def getBlockByNumber(blockNumber: BigInt): F[Option[Block]]

  def getTransactionByHash(txHash: ByteVector): F[Option[SignedTransaction]]

<<<<<<< HEAD
  def isMining: IO[Boolean]
=======
  def getTransactionReceipt(txHash: ByteVector): F[Option[Receipt]]

  def getTransactionByBlockHashAndIndexRequest(blockHash: ByteVector, txIndex: Int): F[Option[SignedTransaction]]

  def getOmmerByBlockHashAndIndex(blockHash: ByteVector, ommerIndex: Int): F[Option[BlockHeader]]
>>>>>>> 631a242c

  def getOmmerByBlockNumberAndIndex(blockParam: BlockParam, ommerIndex: Int): F[Option[BlockHeader]]

<<<<<<< HEAD
  def syncing: IO[Option[SyncingStatus]]
=======
  def getGasPrice: F[BigInt]

  def isMining: F[Boolean]
>>>>>>> 631a242c

  def sendRawTransaction(data: ByteVector): F[ByteVector]

  def call(callTx: CallTx, blockParam: BlockParam): F[ByteVector]

  def estimateGas(callTx: CallTx, blockParam: BlockParam): F[BigInt]

  def getCode(address: Address, blockParam: BlockParam): F[ByteVector]

  def getOmmerCountByBlockNumber(blockParam: BlockParam): F[Int]

  def getOmmerCountByBlockHash(blockHash: ByteVector): F[Int]

  def getBlockTransactionCountByNumber(blockParam: BlockParam): F[Int]

  def getTransactionByBlockNumberAndIndexRequest(blockParam: BlockParam, txIndex: Int): F[Option[SignedTransaction]]

  def getAccount(address: Address, blockParam: BlockParam): F[Account]

  def getBalance(address: Address, blockParam: BlockParam): F[BigInt]

  def getStorageAt(address: Address, position: BigInt, blockParam: BlockParam): F[ByteVector]

  def getTransactionCount(address: Address, blockParam: BlockParam): F[BigInt]

  def getAccountTransactions(address: Address, fromBlock: BigInt, toBlock: BigInt): F[List[SignedTransaction]]
}<|MERGE_RESOLUTION|>--- conflicted
+++ resolved
@@ -14,15 +14,10 @@
   @JSExportTopLevel("BlockParam.WithNumber")
   @JSExportAll
   case class WithNumber(n: BigInt) extends BlockParam
-<<<<<<< HEAD
-  case object Latest               extends BlockParam
-  case object Earliest             extends BlockParam
-=======
   @JSExportTopLevel("BlockParam.Latest")
   case object Latest extends BlockParam
   @JSExportTopLevel("BlockParam.Earliest")
   case object Earliest extends BlockParam
->>>>>>> 631a242c
 }
 
 @JSExportAll
@@ -47,25 +42,17 @@
 
   def getTransactionByHash(txHash: ByteVector): F[Option[SignedTransaction]]
 
-<<<<<<< HEAD
-  def isMining: IO[Boolean]
-=======
   def getTransactionReceipt(txHash: ByteVector): F[Option[Receipt]]
 
   def getTransactionByBlockHashAndIndexRequest(blockHash: ByteVector, txIndex: Int): F[Option[SignedTransaction]]
 
   def getOmmerByBlockHashAndIndex(blockHash: ByteVector, ommerIndex: Int): F[Option[BlockHeader]]
->>>>>>> 631a242c
 
   def getOmmerByBlockNumberAndIndex(blockParam: BlockParam, ommerIndex: Int): F[Option[BlockHeader]]
 
-<<<<<<< HEAD
-  def syncing: IO[Option[SyncingStatus]]
-=======
   def getGasPrice: F[BigInt]
 
   def isMining: F[Boolean]
->>>>>>> 631a242c
 
   def sendRawTransaction(data: ByteVector): F[ByteVector]
 
