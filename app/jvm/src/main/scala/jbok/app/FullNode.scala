package jbok.app

import java.net.InetSocketAddress
import java.nio.file.Paths
import java.security.SecureRandom

import cats.effect._
import cats.effect.implicits._
import cats.implicits._
import fs2._
import fs2.concurrent.SignallingRef
import jbok.app.api.impl.{PrivateApiImpl, PublicApiImpl}
import jbok.common.{logger, FileLock}
import jbok.common.execution._
import jbok.core.config.Configs.FullNodeConfig
import jbok.core.consensus.Consensus
import jbok.core.consensus.poa.clique.{Clique, CliqueConfig, CliqueConsensus}
import jbok.core.keystore.{KeyStore, KeyStorePlatform}
import jbok.core.ledger.{BlockExecutor, History}
import jbok.core.mining.BlockMiner
import jbok.core.peer.PeerManagerPlatform
import jbok.core.pool.{BlockPool, BlockPoolConfig}
import jbok.core.sync.SyncManager
import jbok.crypto.signature.{ECDSA, Signature}
import jbok.network.rpc.RpcServer
import jbok.network.rpc.RpcServer._
import jbok.network.server.Server
<<<<<<< HEAD
import jbok.persistent.leveldb.LevelDB
=======
>>>>>>> 631a242c

case class FullNode[F[_]](
    config: FullNodeConfig,
    syncManager: SyncManager[F],
    miner: BlockMiner[F],
    keyStore: KeyStore[F],
    rpc: RpcServer,
    server: Server[F],
    haltWhenTrue: SignallingRef[F, Boolean]
)(implicit F: ConcurrentEffect[F], T: Timer[F]) {
  private[this] val log = org.log4s.getLogger("FullNode")

  val executor    = syncManager.executor
  val history     = executor.history
  val peerManager = syncManager.peerManager
  val txPool      = executor.txPool
  val keyPair     = peerManager.keyPair
  val peerNode    = peerManager.peerNode
  val id          = peerNode.id.toHex

  val peerBindAddress: InetSocketAddress =
    config.peer.bindAddr

  def stream: Stream[F, Unit] =
    Stream.eval(haltWhenTrue.set(false)) ++
      Stream(
        peerManager.stream,
        syncManager.stream,
        if (config.rpc.enabled) server.stream else Stream.empty,
        if (config.mining.enabled) miner.stream.drain else Stream.empty
      ).parJoinUnbounded
        .interruptWhen(haltWhenTrue)
        .handleErrorWith(e => Stream.eval(F.delay(log.warn(e)("FullNode error"))))
        .onFinalize(haltWhenTrue.set(true) >> F.delay(log.debug("FullNode finalized")))

  def start: F[Fiber[F, Unit]] =
    stream.compile.drain.start

  def stop: F[Unit] =
    haltWhenTrue.set(true)
}

object FullNode {
  def forConfig(config: FullNodeConfig)(
      implicit F: ConcurrentEffect[IO],
      T: Timer[IO],
      CS: ContextShift[IO]
<<<<<<< HEAD
  ): IO[FullNode[IO]] = {
    val random = new SecureRandom()
    for {
      db <- LevelDB(s"${config.datadir}/db")
      keyPair = Signature[ECDSA].generateKeyPair().unsafeRunSync()
      history <- History(db)
      // load genesis if does not exist
      _         <- history.init()
      blockPool <- BlockPool(history, BlockPoolConfig())
      clique    <- Clique(CliqueConfig(), history, keyPair)
      consensus = new CliqueConsensus[IO](clique, blockPool)
      peerManager <- PeerManagerPlatform[IO](config.peer, Some(keyPair), history)
      executor    <- BlockExecutor[IO](config.blockchain, consensus, peerManager)
      syncManager <- SyncManager(config.sync, executor)
      keyStore    <- KeyStorePlatform[IO](config.keystore.keystoreDir, random)
      miner       <- BlockMiner[IO](config.mining, syncManager)
=======
  ): Resource[IO, FullNode[IO]] = {
    // load genesis first and define chainId
    implicit val chainId: BigInt = config.genesis.chainId
    FileLock.lock[IO](Paths.get(s"${config.lock}")).flatMap { _ =>
      Resource.liftF {
        for {
          _         <- logger.setRootLevel[IO](config.logLevel)
          history   <- History.forPath[IO](config.history.chainDataDir)
          blockPool <- BlockPool(history, BlockPoolConfig())
          keyPair   <- Signature[ECDSA].generateKeyPair[IO]()
          clique    <- Clique(CliqueConfig(), config.genesis, history, keyPair)
          consensus = new CliqueConsensus[IO](clique, blockPool)
          peerManager <- PeerManagerPlatform[IO](config.peer, None, history)
          executor    <- BlockExecutor[IO](config.history, consensus, peerManager)
          syncManager <- SyncManager(config.sync, executor)
          keyStore    <- KeyStorePlatform[IO](config.keystore.keystoreDir, new SecureRandom())
          miner       <- BlockMiner[IO](config.mining, syncManager)
>>>>>>> 631a242c

          // mount rpc
          publicAPI = PublicApiImpl(config.history, miner)
          privateAPI <- PrivateApiImpl(keyStore, history, config.history, executor.txPool)
          rpc        <- RpcServer().map(_.mountAPI(publicAPI).mountAPI(privateAPI))
          server = Server.websocket(config.rpc.addr, rpc.pipe)
          haltWhenTrue <- SignallingRef[IO, Boolean](true)
        } yield FullNode[IO](config, syncManager, miner, keyStore, rpc, server, haltWhenTrue)
      }
    }
  }

  def forConfigAndConsensus(config: FullNodeConfig, consensus: Consensus[IO])(
      implicit F: ConcurrentEffect[IO],
      T: Timer[IO],
      CS: ContextShift[IO]
  ): IO[FullNode[IO]] = {
    implicit val chainId: BigInt = 1
    for {
      nodeKey     <- Signature[ECDSA].generateKeyPair()
      peerManager <- PeerManagerPlatform[IO](config.peer, Some(nodeKey), consensus.history)
      executor    <- BlockExecutor[IO](config.history, consensus, peerManager)
      syncManager <- SyncManager(config.sync, executor)
      keyStore    <- KeyStorePlatform[IO](config.keystore.keystoreDir, new SecureRandom())
      miner       <- BlockMiner[IO](config.mining, syncManager)

      // mount rpc
      publicAPI = PublicApiImpl(config.history, miner)
      privateAPI <- PrivateApiImpl(keyStore, consensus.history, config.history, executor.txPool)
      rpc        <- RpcServer().map(_.mountAPI(publicAPI).mountAPI(privateAPI))
      server = Server.websocket(config.rpc.addr, rpc.pipe)
      haltWhenTrue <- SignallingRef[IO, Boolean](true)
    } yield FullNode[IO](config, syncManager, miner, keyStore, rpc, server, haltWhenTrue)
  }
}<|MERGE_RESOLUTION|>--- conflicted
+++ resolved
@@ -25,10 +25,6 @@
 import jbok.network.rpc.RpcServer
 import jbok.network.rpc.RpcServer._
 import jbok.network.server.Server
-<<<<<<< HEAD
-import jbok.persistent.leveldb.LevelDB
-=======
->>>>>>> 631a242c
 
 case class FullNode[F[_]](
     config: FullNodeConfig,
@@ -76,24 +72,6 @@
       implicit F: ConcurrentEffect[IO],
       T: Timer[IO],
       CS: ContextShift[IO]
-<<<<<<< HEAD
-  ): IO[FullNode[IO]] = {
-    val random = new SecureRandom()
-    for {
-      db <- LevelDB(s"${config.datadir}/db")
-      keyPair = Signature[ECDSA].generateKeyPair().unsafeRunSync()
-      history <- History(db)
-      // load genesis if does not exist
-      _         <- history.init()
-      blockPool <- BlockPool(history, BlockPoolConfig())
-      clique    <- Clique(CliqueConfig(), history, keyPair)
-      consensus = new CliqueConsensus[IO](clique, blockPool)
-      peerManager <- PeerManagerPlatform[IO](config.peer, Some(keyPair), history)
-      executor    <- BlockExecutor[IO](config.blockchain, consensus, peerManager)
-      syncManager <- SyncManager(config.sync, executor)
-      keyStore    <- KeyStorePlatform[IO](config.keystore.keystoreDir, random)
-      miner       <- BlockMiner[IO](config.mining, syncManager)
-=======
   ): Resource[IO, FullNode[IO]] = {
     // load genesis first and define chainId
     implicit val chainId: BigInt = config.genesis.chainId
@@ -111,7 +89,6 @@
           syncManager <- SyncManager(config.sync, executor)
           keyStore    <- KeyStorePlatform[IO](config.keystore.keystoreDir, new SecureRandom())
           miner       <- BlockMiner[IO](config.mining, syncManager)
->>>>>>> 631a242c
 
           // mount rpc
           publicAPI = PublicApiImpl(config.history, miner)
