package jbok.app.api.impl

import cats.data.OptionT
import cats.effect.IO
import cats.implicits._
import jbok.app.api._
import jbok.codec.rlp.RlpCodec
import jbok.codec.rlp.implicits._
import jbok.core.config.Configs.HistoryConfig
import jbok.core.mining.BlockMiner
import jbok.core.models._
import scodec.bits.ByteVector

final class PublicApiImpl(
    historyConfig: HistoryConfig,
    miner: BlockMiner[IO]
) extends PublicAPI[IO] {

  val history   = miner.history
  val txPool    = miner.executor.txPool
  val ommerPool = miner.executor.ommerPool
  val blockPool = miner.executor.blockPool

  override def bestBlockNumber: IO[BigInt] =
    history.getBestBlockNumber

  override def getBlockTransactionCountByHash(blockHash: ByteVector): IO[Option[Int]] =
    history.getBlockBodyByHash(blockHash).map(_.map(_.transactionList.length))

  override def getBlockByHash(blockHash: ByteVector): IO[Option[Block]] =
    history.getBlockByHash(blockHash)

  override def getBlockByNumber(blockNumber: BigInt): IO[Option[Block]] =
    history.getBlockByNumber(blockNumber)

  override def getTransactionByHash(txHash: ByteVector): IO[Option[SignedTransaction]] = {
    val pending = OptionT(txPool.getPendingTransactions.map(_.keys.toList.find(_.hash == txHash)))
    val inBlock = for {
      loc   <- OptionT(history.getTransactionLocation(txHash))
      block <- OptionT(history.getBlockByHash(loc.blockHash))
      stx   <- OptionT.fromOption[IO](block.body.transactionList.lift(loc.txIndex))
    } yield stx

    pending.orElseF(inBlock.value).value
  }

  override def getTransactionReceipt(txHash: ByteVector): IO[Option[Receipt]] = {
    val r = for {
      loc      <- OptionT(history.getTransactionLocation(txHash))
      block    <- OptionT(history.getBlockByHash(loc.blockHash))
      stx      <- OptionT.fromOption[IO](block.body.transactionList.lift(loc.txIndex))
      receipts <- OptionT(history.getReceiptsByHash(loc.blockHash))
      receipt  <- OptionT.fromOption[IO](receipts.lift(loc.txIndex))
    } yield receipt

    r.value
  }

  override def getTransactionByBlockHashAndIndexRequest(blockHash: ByteVector,
                                                        txIndex: Int): IO[Option[SignedTransaction]] = {
    val x = for {
      block <- OptionT(history.getBlockByHash(blockHash))
      stx   <- OptionT.fromOption[IO](block.body.transactionList.lift(txIndex))
    } yield stx

    x.value
  }

  override def getOmmerByBlockHashAndIndex(blockHash: ByteVector, uncleIndex: Int): IO[Option[BlockHeader]] = {
    val x = for {
      block <- OptionT(history.getBlockByHash(blockHash))
      uncle <- OptionT.fromOption[IO](block.body.ommerList.lift(uncleIndex))
    } yield uncle

    x.value
  }

  override def getOmmerByBlockNumberAndIndex(blockParam: BlockParam, uncleIndex: Int): IO[Option[BlockHeader]] = {
    val x = for {
      block <- OptionT.liftF(resolveBlock(blockParam))
      uncle <- OptionT.fromOption[IO](block.body.ommerList.lift(uncleIndex))
    } yield uncle

    x.value
  }

  override def getGasPrice: IO[BigInt] = {
    val blockDifference = BigInt(30)
    for {
      bestBlock <- history.getBestBlockNumber
      gasPrices <- ((bestBlock - blockDifference) to bestBlock).toList
        .traverse(history.getBlockByNumber)
        .map(_.flatten.flatMap(_.body.transactionList).map(_.gasPrice))
      gasPrice = if (gasPrices.nonEmpty) {
        gasPrices.sum / gasPrices.length
      } else {
        BigInt(0)
      }
    } yield gasPrice
  }

  override def isMining: IO[Boolean] = miner.haltWhenTrue.get.map(!_)
<<<<<<< HEAD

  override def getCoinbase: IO[Address] = miningConfig.coinbase.pure[IO]

  override def syncing: IO[Option[SyncingStatus]] =
    for {
      currentBlock  <- history.getBestBlockNumber
      highestBlock  <- history.getEstimatedHighestBlock
      startingBlock <- history.getSyncStartingBlock
    } yield {
      if (currentBlock < highestBlock) {
        Some(
          SyncingStatus(
            startingBlock,
            currentBlock,
            highestBlock
          ))
      } else {
        None
      }
    }
=======
>>>>>>> 631a242c

  override def sendRawTransaction(data: ByteVector): IO[ByteVector] = {
    val stx = RlpCodec.decode[SignedTransaction](data.bits).require.value
    val txHash = for {
      _ <- txPool.addOrUpdateTransaction(stx)
    } yield stx.hash
    txHash
  }

  override def call(callTx: CallTx, blockParam: BlockParam): IO[ByteVector] =
    for {
      (stx, block) <- doCall(callTx, blockParam)
      txResult     <- miner.executor.simulateTransaction(stx, block.header)
    } yield txResult.vmReturnData

  override def estimateGas(callTx: CallTx, blockParam: BlockParam): IO[BigInt] =
    for {
      (stx, block) <- doCall(callTx, blockParam)
      gas          <- miner.executor.binarySearchGasEstimation(stx, block.header)
    } yield gas

  override def getCode(address: Address, blockParam: BlockParam): IO[ByteVector] =
    for {
      block <- resolveBlock(blockParam)
      world <- history.getWorldState(historyConfig.accountStartNonce, Some(block.header.stateRoot))
      code  <- world.getCode(address)
    } yield code

  override def getOmmerCountByBlockNumber(blockParam: BlockParam): IO[Int] =
    for {
      block <- resolveBlock(blockParam)
    } yield block.body.ommerList.length

  override def getOmmerCountByBlockHash(blockHash: ByteVector): IO[Int] =
    for {
      body <- history.getBlockBodyByHash(blockHash)
    } yield body.map(_.ommerList.length).getOrElse(-1)

  override def getBlockTransactionCountByNumber(blockParam: BlockParam): IO[Int] =
    resolveBlock(blockParam).map(_.body.transactionList.length)

  override def getTransactionByBlockNumberAndIndexRequest(
      blockParam: BlockParam,
      txIndex: Int
  ): IO[Option[SignedTransaction]] =
    for {
      block <- resolveBlock(blockParam)
      tx = block.body.transactionList.lift(txIndex)
    } yield tx

  override def getAccount(address: Address, blockParam: BlockParam): IO[Account] =
    for {
      account <- resolveAccount(address, blockParam)
    } yield account

  override def getBalance(address: Address, blockParam: BlockParam): IO[BigInt] =
    for {
      account <- resolveAccount(address, blockParam)
    } yield account.balance.toBigInt

  override def getStorageAt(address: Address, position: BigInt, blockParam: BlockParam): IO[ByteVector] =
    for {
      account <- resolveAccount(address, blockParam)
      storage <- history.getStorage(account.storageRoot, position)
    } yield storage

  override def getTransactionCount(address: Address, blockParam: BlockParam): IO[BigInt] =
    for {
      account <- resolveAccount(address, blockParam)
    } yield account.nonce.toBigInt

  override def getAccountTransactions(address: Address,
                                      fromBlock: BigInt,
                                      toBlock: BigInt): IO[List[SignedTransaction]] = {
    def collectTxs: PartialFunction[SignedTransaction, SignedTransaction] = {
      case stx if stx.senderAddress.nonEmpty && stx.senderAddress.get == address => stx
      case stx if stx.receivingAddress == address                                => stx
    }
    for {
      blocks <- (fromBlock to toBlock).toList.traverse(history.getBlockByNumber)
      stxsFromBlock = blocks.collect {
        case Some(block) => block.body.transactionList.collect(collectTxs)
      }.flatten
      pendingStxs <- txPool.getPendingTransactions
      stxsFromPool = pendingStxs.keys.toList.collect(collectTxs)
    } yield stxsFromBlock ++ stxsFromPool
  }

  /////////////////////
  /////////////////////

  private[jbok] def doCall[A](callTx: CallTx, blockParam: BlockParam): IO[(SignedTransaction, Block)] =
    for {
      stx   <- prepareTransaction(callTx, blockParam)
      block <- resolveBlock(blockParam)
    } yield (stx, block)

  private[jbok] def prepareTransaction(callTx: CallTx, blockParam: BlockParam): IO[SignedTransaction] =
    for {
      gasLimit <- getGasLimit(callTx, blockParam)
      tx = Transaction(0, callTx.gasPrice, gasLimit, callTx.to, callTx.value, callTx.data)
<<<<<<< HEAD
    } yield SignedTransaction(tx, history.chainId.toByte, 0.toByte, ByteVector(0), ByteVector(0))
=======
    } yield SignedTransaction(tx, 0.toByte, ByteVector(0), ByteVector(0))
>>>>>>> 631a242c

  private[jbok] def getGasLimit(callTx: CallTx, blockParam: BlockParam): IO[BigInt] =
    if (callTx.gas.isDefined) {
      callTx.gas.get.pure[IO]
    } else {
      resolveBlock(BlockParam.Latest).map(_.header.gasLimit)
    }

  private[jbok] def resolveAccount(address: Address, blockParam: BlockParam): IO[Account] =
    for {
      block <- resolveBlock(blockParam)
      account <- history
        .getAccount(address, block.header.number)
        .map(_.getOrElse(Account.empty(historyConfig.accountStartNonce)))
    } yield account

  private[jbok] def resolveBlock(blockParam: BlockParam): IO[Block] = {
    def getBlock(number: BigInt): IO[Block] = history.getBlockByNumber(number).map(_.get)

    blockParam match {
      case BlockParam.WithNumber(blockNumber) => getBlock(blockNumber)
      case BlockParam.Earliest                => getBlock(0)
      case BlockParam.Latest                  => history.getBestBlockNumber >>= getBlock
    }
  }
}

object PublicApiImpl {
  def apply(historyConfig: HistoryConfig, miner: BlockMiner[IO]): PublicAPI[IO] =
    new PublicApiImpl(historyConfig, miner)
}<|MERGE_RESOLUTION|>--- conflicted
+++ resolved
@@ -100,29 +100,6 @@
   }
 
   override def isMining: IO[Boolean] = miner.haltWhenTrue.get.map(!_)
-<<<<<<< HEAD
-
-  override def getCoinbase: IO[Address] = miningConfig.coinbase.pure[IO]
-
-  override def syncing: IO[Option[SyncingStatus]] =
-    for {
-      currentBlock  <- history.getBestBlockNumber
-      highestBlock  <- history.getEstimatedHighestBlock
-      startingBlock <- history.getSyncStartingBlock
-    } yield {
-      if (currentBlock < highestBlock) {
-        Some(
-          SyncingStatus(
-            startingBlock,
-            currentBlock,
-            highestBlock
-          ))
-      } else {
-        None
-      }
-    }
-=======
->>>>>>> 631a242c
 
   override def sendRawTransaction(data: ByteVector): IO[ByteVector] = {
     val stx = RlpCodec.decode[SignedTransaction](data.bits).require.value
@@ -224,11 +201,7 @@
     for {
       gasLimit <- getGasLimit(callTx, blockParam)
       tx = Transaction(0, callTx.gasPrice, gasLimit, callTx.to, callTx.value, callTx.data)
-<<<<<<< HEAD
-    } yield SignedTransaction(tx, history.chainId.toByte, 0.toByte, ByteVector(0), ByteVector(0))
-=======
     } yield SignedTransaction(tx, 0.toByte, ByteVector(0), ByteVector(0))
->>>>>>> 631a242c
 
   private[jbok] def getGasLimit(callTx: CallTx, blockParam: BlockParam): IO[BigInt] =
     if (callTx.gas.isDefined) {
