package jbok.app.simulations
import java.util.concurrent.Executors

import cats.effect.concurrent.Ref
import cats.effect.{ConcurrentEffect, IO, Timer}
import cats.implicits._
import fs2.concurrent.Topic
import jbok.app.simulations.SimulationImpl.NodeId
<<<<<<< HEAD
=======
import jbok.app.{ConfigGenerator, FullNode}
>>>>>>> 631a242c
import jbok.common.execution._
import jbok.core.config.Configs.FullNodeConfig
import jbok.core.config.reference
import jbok.core.consensus.Consensus
import jbok.core.consensus.poa.clique.{Clique, CliqueConfig, CliqueConsensus}
import jbok.core.ledger.History
import jbok.core.messages.SignedTransactions
import jbok.core.models.{Account, Address}
import jbok.core.pool.BlockPool
import jbok.crypto.signature.{ECDSA, KeyPair, Signature}
import jbok.persistent.KeyValueDB

import scala.collection.mutable.{ListBuffer => MList}
import scala.concurrent.ExecutionContext
import scala.concurrent.duration._
import scala.util.Random

class SimulationImpl(
    val topic: Topic[IO, Option[SimulationEvent]],
    val nodes: Ref[IO, Map[NodeId, FullNode[IO]]],
    val miners: Ref[IO, Map[NodeId, FullNode[IO]]]
) extends SimulationAPI {
  private[this] val log = org.log4s.getLogger

  val cliqueConfig     = CliqueConfig(period = 5.seconds)
  val genesisConfig    = reference.genesis
  implicit val chainId = genesisConfig.chainId
  val txGraphGen       = new TxGraphGen(10)

  private def infoFromNode(fullNode: FullNode[IO]): NodeInfo =
    NodeInfo(fullNode.id, fullNode.config.peer.host, fullNode.config.peer.port, fullNode.config.rpc.port)

  private def newFullNode(
      config: FullNodeConfig,
      consensus: Consensus[IO]
  )(implicit F: ConcurrentEffect[IO], EC: ExecutionContext, T: Timer[IO]): IO[FullNode[IO]] =
    FullNode.forConfigAndConsensus(config, consensus)

  override def createNodesWithMiner(n: Int, m: Int): IO[List[NodeInfo]] = {
    val fullNodeConfigs = ConfigGenerator.fill(n)
    val signers = (1 to n).toList
      .traverse[IO, KeyPair](_ => Signature[ECDSA].generateKeyPair[IO]())
      .unsafeRunSync()
    val (configs, minerSingers) = selectMiner(n, m, fullNodeConfigs, signers)

    log.info(minerSingers.toString)
<<<<<<< HEAD
    val genesisConfig =
      GenesisConfig.default
        .copy(alloc = txGraphGen.alloc,
              extraData = Clique.fillExtraData(minerSingers.map(Address(_))).toHex,
              timestamp = System.currentTimeMillis())
=======
    val newGenesisConfig =
      genesisConfig
        .copy(alloc = txGraphGen.alloc, extraData = Clique.fillExtraData(minerSingers.map(Address(_))))
>>>>>>> 631a242c
    log.info(s"create ${n} node(s)")

    for {
      newNodes <- configs.zipWithIndex.traverse[IO, FullNode[IO]] {
        case (config, idx) =>
          implicit val ec =
<<<<<<< HEAD
            ExecutionContext.fromExecutor(Executors.newFixedThreadPool(2, mkThreadFactory(s"EC${idx}", true)))
          for {
            db        <- KeyValueDB.inmem[IO]
            history   <- History[IO](db)
            _         <- history.init(genesisConfig)
            clique    <- Clique[IO](cliqueConfig, history, signers(idx))
=======
            ExecutionContext.fromExecutor(Executors.newFixedThreadPool(2, namedThreadFactory(s"EC${idx}", true)))
          for {
            db        <- KeyValueDB.inmem[IO]
            history   <- History[IO](db)
            _         <- history.initGenesis(newGenesisConfig)
            clique    <- Clique[IO](cliqueConfig, genesisConfig, history, signers(idx))
>>>>>>> 631a242c
            blockPool <- BlockPool(history)
            consensus = new CliqueConsensus[IO](clique, blockPool)
            fullNode <- newFullNode(config, consensus)
          } yield fullNode
      }
      _ <- nodes.update(_ ++ newNodes.map(x => x.id                                       -> x).toMap)
      _ <- miners.update(_ ++ newNodes.filter(n => n.config.mining.enabled).map(x => x.id -> x).toMap)
    } yield newNodes.map(x => infoFromNode(x))
  }

  override def deleteNode(id: String): IO[Unit] =
    for {
      node <- getNode(id)
      _    <- node.stop
      _    <- nodes.update(_ - id)
      _    <- miners.update(_ - id)
    } yield ()

  override def startNetwork: IO[Unit] = {
    log.info(s"network start all nodes")
    for {
      xs <- nodes.get
      _  <- xs.values.toList.traverse[IO, Unit](x => startNode(x.id))
    } yield ()
  }

  override def stopNetwork: IO[Unit] = {
    log.info(s"network stop all nodes")
    for {
      xs <- nodes.get
      _  <- xs.values.toList.traverse[IO, Unit](x => stopNode(x.id))
    } yield ()
  }

  private def getNode(id: NodeId): IO[FullNode[IO]] = nodes.get.map(xs => xs(id))

  override def getNodes: IO[List[NodeInfo]] = nodes.get.map(_.values.toList.map(n => infoFromNode(n)))

  override def getMiners: IO[List[NodeInfo]] = miners.get.map(_.values.toList.map(n => infoFromNode(n)))

  override def stopMiners(ids: List[NodeId]): IO[Unit] =
    for {
      nodes <- miners.get.map(m => ids.map(id => m(id)))
      _     <- nodes.traverse(_.stop)
      _     <- miners.update(_ -- ids)
    } yield ()

  private def selectMiner(
      n: Int,
      m: Int,
      fullNodeConfigs: List[FullNodeConfig],
      signers: List[KeyPair]
  ): (List[FullNodeConfig], List[KeyPair]) =
    if (m == 0) (fullNodeConfigs, List.empty)
    else {
      val gap                    = (n + m - 1) / m
      val miners: MList[KeyPair] = MList.empty
      val configs = fullNodeConfigs.zip(signers).zipWithIndex.map {
        case ((config, signer), index) =>
          if (index % gap == 0) {
            miners += signer
            config.copy(mining = config.mining.copy(enabled = true), rpc = config.rpc.copy(enabled = true))
          } else config
      }
      (configs, miners.toList)
    }

  override def setMiner(ids: List[String]): IO[Unit] =
    for {
      newMiners <- nodes.get.map(m => ids.map(id => m(id)))
      _         <- newMiners.traverse(_.start)
      _         <- miners.update(_ ++ newMiners.map(x => x.id -> x).toMap)
    } yield ()

  override def getNodeInfo(id: String): IO[NodeInfo] = getNode(id).map(x => infoFromNode(x))

  override def startNode(id: String): IO[Unit] =
    for {
      node <- getNode(id)
      _    <- node.start
    } yield infoFromNode(node)

  override def stopNode(id: String): IO[Unit] =
    for {
      node <- getNode(id)
      _    <- node.stop
    } yield infoFromNode(node)

  override def connect(topology: String): IO[Unit] = topology match {
    case "ring" =>
      for {
        xs <- nodes.get.map(_.values.toList)
        _ <- (xs :+ xs.head).sliding(2).toList.traverse[IO, Unit] {
          case a :: b :: Nil =>
            a.peerManager.addPeerNode(b.peerNode)
          case _ =>
            IO.unit
        }
      } yield ()

    case "star" =>
      for {
        xs <- nodes.get.map(_.values.toList)
        _  <- xs.tail.traverse(_.peerManager.addPeerNode(xs.head.peerNode))
      } yield ()

    case _ => IO.raiseError(new RuntimeException(s"${topology} not supported"))
  }

  override def submitStxsToNetwork(nStx: Int, t: String): IO[Unit] =
    for {
      nodeIdList <- nodes.get.map(_.keys.toList)
      nodeId = Random.shuffle(nodeIdList).take(1).head
      _ <- submitStxsToNode(nStx, t, nodeId)
    } yield ()

  override def submitStxsToNode(nStx: Int, t: String, id: String): IO[Unit] =
    for {
      minerTxPool <- nodes.get.map(_.get(id).map(_.txPool))
      stxs = t match {
        case "DoubleSpend" => txGraphGen.nextDoubleSpendTxs2(nStx)
        case _             => txGraphGen.nextValidTxs(nStx)
      }
      _ <- minerTxPool.map(_.addTransactions(SignedTransactions(stxs), true)).getOrElse(IO.unit)
    } yield ()

  override def getAccounts(): IO[List[(Address, Account)]] = IO { txGraphGen.accountMap.toList }

  override def getCoin(address: Address, value: BigInt): IO[Unit] =
    for {
      nodeIdList <- miners.get.map(_.keys.toList)
      nodeId = Random.shuffle(nodeIdList).take(1).head
      ns <- nodes.get
      _  <- ns(nodeId).txPool.addTransactions(SignedTransactions(List(txGraphGen.getCoin(address, value))), true)
    } yield ()
}

object SimulationImpl {
  type NodeId = String
  def apply()(implicit ec: ExecutionContext): IO[SimulationImpl] =
    for {
      topic  <- Topic[IO, Option[SimulationEvent]](None)
      nodes  <- Ref.of[IO, Map[NodeId, FullNode[IO]]](Map.empty)
      miners <- Ref.of[IO, Map[NodeId, FullNode[IO]]](Map.empty)
    } yield new SimulationImpl(topic, nodes, miners)
}<|MERGE_RESOLUTION|>--- conflicted
+++ resolved
@@ -6,10 +6,7 @@
 import cats.implicits._
 import fs2.concurrent.Topic
 import jbok.app.simulations.SimulationImpl.NodeId
-<<<<<<< HEAD
-=======
 import jbok.app.{ConfigGenerator, FullNode}
->>>>>>> 631a242c
 import jbok.common.execution._
 import jbok.core.config.Configs.FullNodeConfig
 import jbok.core.config.reference
@@ -56,38 +53,21 @@
     val (configs, minerSingers) = selectMiner(n, m, fullNodeConfigs, signers)
 
     log.info(minerSingers.toString)
-<<<<<<< HEAD
-    val genesisConfig =
-      GenesisConfig.default
-        .copy(alloc = txGraphGen.alloc,
-              extraData = Clique.fillExtraData(minerSingers.map(Address(_))).toHex,
-              timestamp = System.currentTimeMillis())
-=======
     val newGenesisConfig =
       genesisConfig
         .copy(alloc = txGraphGen.alloc, extraData = Clique.fillExtraData(minerSingers.map(Address(_))))
->>>>>>> 631a242c
     log.info(s"create ${n} node(s)")
 
     for {
       newNodes <- configs.zipWithIndex.traverse[IO, FullNode[IO]] {
         case (config, idx) =>
           implicit val ec =
-<<<<<<< HEAD
-            ExecutionContext.fromExecutor(Executors.newFixedThreadPool(2, mkThreadFactory(s"EC${idx}", true)))
-          for {
-            db        <- KeyValueDB.inmem[IO]
-            history   <- History[IO](db)
-            _         <- history.init(genesisConfig)
-            clique    <- Clique[IO](cliqueConfig, history, signers(idx))
-=======
             ExecutionContext.fromExecutor(Executors.newFixedThreadPool(2, namedThreadFactory(s"EC${idx}", true)))
           for {
             db        <- KeyValueDB.inmem[IO]
             history   <- History[IO](db)
             _         <- history.initGenesis(newGenesisConfig)
             clique    <- Clique[IO](cliqueConfig, genesisConfig, history, signers(idx))
->>>>>>> 631a242c
             blockPool <- BlockPool(history)
             consensus = new CliqueConsensus[IO](clique, blockPool)
             fullNode <- newFullNode(config, consensus)
