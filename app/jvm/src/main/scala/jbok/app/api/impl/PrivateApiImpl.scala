package jbok.app.api.impl

import cats.effect.IO
import cats.effect.concurrent.Ref
import jbok.app.api.{PrivateAPI, TransactionRequest}
import jbok.core.config.Configs.HistoryConfig
import jbok.core.keystore.{KeyStorePlatform, Wallet}
import jbok.core.ledger.History
import jbok.core.models.Address
import jbok.core.pool.TxPool
import jbok.crypto._
import jbok.crypto.signature._
import jbok.network.json.JsonRpcErrors
import scodec.bits.ByteVector

import scala.concurrent.duration.Duration
import scala.util.Try

object PrivateApiImpl {
  def apply(
      keyStore: KeyStorePlatform[IO],
      history: History[IO],
      blockChainConfig: HistoryConfig,
      txPool: TxPool[IO],
  )(implicit chainId: BigInt): IO[PrivateAPI[IO]] =
    for {
      unlockedWallets <- Ref.of[IO, Map[Address, Wallet]](Map.empty)
    } yield
      new PrivateAPI[IO] {
        override def importRawKey(privateKey: ByteVector, passphrase: String): IO[Address] =
          keyStore.importPrivateKey(privateKey, passphrase)

        override def newAccount(passphrase: String): IO[Address] =
          keyStore.newAccount(passphrase)

        override def delAccount(address: Address): IO[Boolean] =
          keyStore.deleteAccount(address)

        override def listAccounts: IO[List[Address]] =
          keyStore.listAccounts

        override def unlockAccount(address: Address, passphrase: String, duration: Option[Duration]): IO[Boolean] =
          for {
            wallet <- keyStore.unlockAccount(address, passphrase)
            _      <- unlockedWallets.update(_ + (address -> wallet))
          } yield true

        override def lockAccount(address: Address): IO[Boolean] =
          unlockedWallets.update(_ - address).map(_ => true)

        override def sign(message: ByteVector, address: Address, passphrase: Option[String]): IO[CryptoSignature] =
          for {
            wallet <- if (passphrase.isDefined) {
              keyStore.unlockAccount(address, passphrase.get)
            } else {
              unlockedWallets.get.map(_(address))
            }
            sig <- Signature[ECDSA].sign[IO](getMessageToSign(message).toArray, wallet.keyPair, chainId)
          } yield sig

        override def ecRecover(message: ByteVector, signature: CryptoSignature): IO[Address] =
          IO {
            Signature[ECDSA]
              .recoverPublic(getMessageToSign(message).toArray, signature, chainId)
              .map(public => Address(public.bytes.kec256))
              .get
          }

        override def sendTransaction(tx: TransactionRequest, passphrase: Option[String]): IO[ByteVector] =
          passphrase match {
            case Some(p) =>
              for {
                wallet <- keyStore.unlockAccount(tx.from, p)
                hash   <- sendTransaction(tx, wallet)
              } yield hash

            case None =>
              unlockedWallets.get.map(_.get(tx.from)).flatMap {
                case Some(wallet) =>
                  sendTransaction(tx, wallet)
                case None =>
                  IO.raiseError(JsonRpcErrors.invalidRequest)
              }
          }

        override def deleteWallet(address: Address): IO[Boolean] =
          for {
            _ <- unlockedWallets.update(_ - address)
            r <- keyStore.deleteAccount(address)
          } yield r

        override def changePassphrase(address: Address, oldPassphrase: String, newPassphrase: String): IO[Boolean] =
          keyStore.changePassphrase(address, oldPassphrase, newPassphrase)

        private[jbok] def getMessageToSign(message: ByteVector) = {
          val prefixed: Array[Byte] =
            0x19.toByte +: s"Ethereum Signed Message:\n${message.length}".getBytes ++: message.toArray
          ByteVector(prefixed.kec256)
        }

        private[jbok] def sendTransaction(request: TransactionRequest, wallet: Wallet): IO[ByteVector] =
          for {
            pending <- txPool.getPendingTransactions
            latestNonceOpt = Try(pending.collect {
              case (stx, _) if stx.senderAddress.get == wallet.address => stx.nonce
            }.max).toOption
            bn              <- history.getBestBlockNumber
            currentNonceOpt <- history.getAccount(request.from, bn).map(_.map(_.nonce.toBigInt))
            maybeNextTxNonce = latestNonceOpt.map(_ + 1).orElse(currentNonceOpt)
            tx               = request.toTransaction(maybeNextTxNonce.getOrElse(blockChainConfig.accountStartNonce))
<<<<<<< HEAD
            stx              = wallet.signTx(tx, blockChainConfig.chainId)
            _ <- txPool.addOrUpdateTransaction(stx)
=======
            stx <- wallet.signTx[IO](tx)
            _   <- txPool.addOrUpdateTransaction(stx)
>>>>>>> 631a242c
          } yield stx.hash
      }
}<|MERGE_RESOLUTION|>--- conflicted
+++ resolved
@@ -108,13 +108,8 @@
             currentNonceOpt <- history.getAccount(request.from, bn).map(_.map(_.nonce.toBigInt))
             maybeNextTxNonce = latestNonceOpt.map(_ + 1).orElse(currentNonceOpt)
             tx               = request.toTransaction(maybeNextTxNonce.getOrElse(blockChainConfig.accountStartNonce))
-<<<<<<< HEAD
-            stx              = wallet.signTx(tx, blockChainConfig.chainId)
-            _ <- txPool.addOrUpdateTransaction(stx)
-=======
             stx <- wallet.signTx[IO](tx)
             _   <- txPool.addOrUpdateTransaction(stx)
->>>>>>> 631a242c
           } yield stx.hash
       }
 }