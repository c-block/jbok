package jbok.benchmark

import cats.effect.IO
import jbok.crypto._
import jbok.crypto.signature.{ECDSA, Signature}
import org.openjdk.jmh.annotations.{Benchmark, OperationsPerInvocation}
import fs2._
import jbok.common.execution._

class SignatureBenchmark extends JbokBenchmark {
  val s               = "hash benchmark"
  val b               = s.utf8bytes
  val h               = b.kec256.toArray
<<<<<<< HEAD
  val k               = Signature[ECDSA].generateKeyPair().unsafeRunSync()
  val chainId: BigInt = 1
  val sig             = Signature[ECDSA].sign(h, k, chainId).unsafeRunSync()
=======
  val k               = Signature[ECDSA].generateKeyPair[IO]().unsafeRunSync()
  val chainId: BigInt = 1
  val sig             = Signature[ECDSA].sign[IO](h, k, chainId).unsafeRunSync()
>>>>>>> 631a242c

  @Benchmark
  @OperationsPerInvocation(100)
  def signSecp256k1() =
<<<<<<< HEAD
    (0 until 100).foreach(_ => Signature[ECDSA].sign(h, k, chainId).unsafeRunSync())
=======
    (0 until 100).foreach(_ => Signature[ECDSA].sign[IO](h, k, chainId).unsafeRunSync())
>>>>>>> 631a242c

  @Benchmark
  @OperationsPerInvocation(100)
  def signSecp256k1Parallel() =
    Stream
      .range(0, 100)
      .covary[IO]
<<<<<<< HEAD
      .mapAsyncUnordered(4)(_ => Signature[ECDSA].sign(h, k, chainId))
=======
      .mapAsyncUnordered(4)(_ => Signature[ECDSA].sign[IO](h, k, chainId))
>>>>>>> 631a242c
      .compile
      .drain
      .unsafeRunSync()

  @Benchmark
  def verifySecp256k1() =
<<<<<<< HEAD
    Signature[ECDSA].verify(h, sig, k.public, chainId).unsafeRunSync()
=======
    Signature[ECDSA].verify[IO](h, sig, k.public, chainId).unsafeRunSync()
>>>>>>> 631a242c

  @Benchmark
  def recoverSecp256k1() =
    Signature[ECDSA].recoverPublic(h, sig, chainId)

}<|MERGE_RESOLUTION|>--- conflicted
+++ resolved
@@ -11,24 +11,14 @@
   val s               = "hash benchmark"
   val b               = s.utf8bytes
   val h               = b.kec256.toArray
-<<<<<<< HEAD
-  val k               = Signature[ECDSA].generateKeyPair().unsafeRunSync()
-  val chainId: BigInt = 1
-  val sig             = Signature[ECDSA].sign(h, k, chainId).unsafeRunSync()
-=======
   val k               = Signature[ECDSA].generateKeyPair[IO]().unsafeRunSync()
   val chainId: BigInt = 1
   val sig             = Signature[ECDSA].sign[IO](h, k, chainId).unsafeRunSync()
->>>>>>> 631a242c
 
   @Benchmark
   @OperationsPerInvocation(100)
   def signSecp256k1() =
-<<<<<<< HEAD
-    (0 until 100).foreach(_ => Signature[ECDSA].sign(h, k, chainId).unsafeRunSync())
-=======
     (0 until 100).foreach(_ => Signature[ECDSA].sign[IO](h, k, chainId).unsafeRunSync())
->>>>>>> 631a242c
 
   @Benchmark
   @OperationsPerInvocation(100)
@@ -36,22 +26,14 @@
     Stream
       .range(0, 100)
       .covary[IO]
-<<<<<<< HEAD
-      .mapAsyncUnordered(4)(_ => Signature[ECDSA].sign(h, k, chainId))
-=======
       .mapAsyncUnordered(4)(_ => Signature[ECDSA].sign[IO](h, k, chainId))
->>>>>>> 631a242c
       .compile
       .drain
       .unsafeRunSync()
 
   @Benchmark
   def verifySecp256k1() =
-<<<<<<< HEAD
-    Signature[ECDSA].verify(h, sig, k.public, chainId).unsafeRunSync()
-=======
     Signature[ECDSA].verify[IO](h, sig, k.public, chainId).unsafeRunSync()
->>>>>>> 631a242c
 
   @Benchmark
   def recoverSecp256k1() =
